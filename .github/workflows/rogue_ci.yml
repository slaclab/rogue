# ----------------------------------------------------------------------------
# Title      : ROGUE GitHub Actions Script
# ----------------------------------------------------------------------------
# This file is part of the rogue software package. It is subject to
# the license terms in the LICENSE.txt file found in the top-level directory
# of this distribution and at:
#    https://confluence.slac.stanford.edu/display/ppareg/LICENSE.html.
# No part of the rogue software package, including this file, may be
# copied, modified, propagated, or distributed except according to the terms
# contained in the LICENSE.txt file.
# ----------------------------------------------------------------------------
# The following environment variables are required for this process:
# secrets.GH_TOKEN
# secrets.CONDA_UPLOAD_TOKEN_DEV
# secrets.CONDA_UPLOAD_TOKEN_TAG
# secrets.DOCKERHUB_TOKEN

name: Rogue Integration
on: [push]

jobs:
  full_build_test:
    name: Full Build Test
    runs-on: ubuntu-latest
    steps:

      # This step checks out a copy of your repository.
      - uses: actions/checkout@v2
        with:
          fetch-depth: 0

      - uses: actions/setup-python@v2
        with:
          python-version: 3.8

      - name: Setup Environment
        run: |
          EPICS_BASE=${HOME}/packages/epics/base-7.0.3
          EPICS_PCAS_ROOT=${HOME}/packages/pcas/pcas-4.13.2
          LD_LIBRARY_PATH=/usr/lib:${EPICS_BASE}/lib/linux-x86_64:${EPICS_PCAS_ROOT}/lib/linux-x86_64
          PATH=${EPICS_BASE}/bin/linux-x86_64:${PATH}
          echo "EPICS_BASE=$EPICS_BASE" >> $GITHUB_ENV
          echo "EPICS_PCAS_ROOT=$EPICS_PCAS_ROOT" >> $GITHUB_ENV
          echo "LD_LIBRARY_PATH=$LD_LIBRARY_PATH" >> $GITHUB_ENV
          echo "PATH=$PATH" >> $GITHUB_ENV

      - name: Install dependencies
        run: |
          sudo apt-get update
          sudo apt-get install doxygen doxygen-doc libzmq3-dev libboost-all-dev

          pip install -r pip_requirements.txt

      # Flake 8 check
      - name: Flake8 Tests
        run: |
          source setup_rogue.sh
          python -m compileall -f ./python/
          flake8 --count ./python/
          python -m compileall -f ./tests
          flake8 --count ./tests/    

      - name: Install EPICS Base
        run: |
          mkdir -p ${EPICS_BASE}
          cd ${EPICS_BASE}
          pwd
          wget -O base-7.0.3.tar.gz  https://github.com/epics-base/epics-base/archive/R7.0.3.tar.gz
          tar xzf base-7.0.3.tar.gz --strip 1
          make clean && make && make install

      - name: Install EPICS PCAS
        run: |
          mkdir -p ${EPICS_PCAS_ROOT}
          cd ${EPICS_PCAS_ROOT}
          wget -O pcas-4.13.2.tar.gz https://github.com/epics-modules/pcas/archive/v4.13.2.tar.gz
          tar xzf pcas-4.13.2.tar.gz --strip 1
          echo "EPICS_BASE=$EPICS_BASE" >> configure/RELEASE.local
          make clean && make && make install

      # Rogue
      - name: Build Rogue
        run: |
          python -c "import numpy; print(numpy.get_include())"
          mkdir build; cd build
          cmake .. -DROGUE_INSTALL=local -DDO_EPICS=1
          make -j4 install

      # Run Tests
      - name: Rogue Tests
        run: |
          source setup_rogue.sh
          python -m pytest --cov      

      # Code Coverage
      - name: Code Coverage
        run: |
          source setup_rogue.sh
          codecov
          coverage report -m

      # Generate Documentation
      - name: Generate Documentation
        if: github.ref == 'refs/heads/documentation'
        run: |
          source setup_rogue.sh
          cd docs
          make html

      - name: Deploy Documentation
        if: github.ref == 'refs/heads/documentation'
        uses: peaceiris/actions-gh-pages@v3
        with:
          github_token: ${{ secrets.GH_TOKEN }}
          publish_dir: docs/build/html

  small_build_test:
    name: Small Build Test
    runs-on: ubuntu-latest
    steps:

      # This step checks out a copy of your repository.
      - uses: actions/checkout@v2
        with:
          fetch-depth: 0

      - name: Install dependencies
        run: |
          sudo apt-get update
          sudo apt-get install libzmq3-dev

      # Rogue
      - name: Build Rogue
        run: |
          mkdir build; cd build
          cmake .. -DROGUE_INSTALL=local -DNO_PYTHON=1 -DSTATIC_LIB=1
          make -j4 install

  neb_build_test:
    name: Full Build Test (No Epics Build)
    runs-on: ubuntu-latest
    steps:

      # This step checks out a copy of your repository.
      - uses: actions/checkout@v2
        with:
          fetch-depth: 0

      - uses: actions/setup-python@v2
        with:
          python-version: 3.8

      - name: Setup Environment
        run: |
          LD_LIBRARY_PATH=/usr/lib
          echo "LD_LIBRARY_PATH=$LD_LIBRARY_PATH" >> $GITHUB_ENV
          echo "PATH=$PATH" >> $GITHUB_ENV

      - name: Install dependencies
        run: |
          sudo apt-get update
          sudo apt-get install doxygen doxygen-doc libzmq3-dev libboost-all-dev
          python -m pip install --upgrade pip
          pip install setuptools
          pip install -r pip_requirements.txt

      # Flake 8 check
      - name: Flake8 Tests
        run: |
          source setup_rogue.sh
          python -m compileall -f ./python/
          flake8 --count ./python/
          python -m compileall -f ./tests
          flake8 --count ./tests/

      # Rogue
      - name: Build Rogue
        run: |
          python -c "import numpy; print(numpy.get_include())"
          mkdir build; cd build
          # Changed 1 to 0 in DDO-EPICS below
          cmake .. -DROGUE_INSTALL=local -DDO_EPICS=0
          make -j4 install

      # Run Tests
      - name: Rogue Tests
        run: |
          source setup_rogue.sh
          python -m pytest --cov

      # Code Coverage
      - name: Code Coverage
        run: |
          source setup_rogue.sh
          codecov
          coverage report -m

      # Generate Documentation
      - name: Generate Documentation
        if: github.ref == 'refs/heads/documentation'
        run: |
          source setup_rogue.sh
          cd docs
          make html

      - name: Deploy Documentation
        if: github.ref == 'refs/heads/documentation'
        uses: peaceiris/actions-gh-pages@v3
        with:
          github_token: ${{ secrets.GH_TOKEN }}
          publish_dir: docs/build/html

  neb_wcd_build_test:
    name: Full Build Test (No Epics Build, With Cached Dependencies)
    runs-on: ubuntu-latest
    steps:

      # This step checks out a copy of your repository.
      - uses: actions/checkout@v2
        with:
          fetch-depth: 0

      - uses: actions/setup-python@v2
        with:
          python-version: 3.8

      - uses: actions/cache@v2
        id: cache
        with: 
          path: ~/.cache/pip
          key: ${{ runner.os }}-pip-${{ hashFiles('**/requirements.txt') }}
          restore-keys: |
            ${{ runner.os }}-pip-

      - name: Setup Environment
        run: |
          LD_LIBRARY_PATH=/usr/lib
          echo "LD_LIBRARY_PATH=$LD_LIBRARY_PATH" >> $GITHUB_ENV
          echo "PATH=$PATH" >> $GITHUB_ENV

      - name: Install dependencies
        run: |
          sudo apt-get update
          sudo apt-get install doxygen doxygen-doc libzmq3-dev libboost-all-dev
          python -m pip install --upgrade pip
          pip install setuptools
          pip install -r pip_requirements.txt

      # Flake 8 check
      - name: Flake8 Tests
        run: |
          source setup_rogue.sh
          python -m compileall -f ./python/
          flake8 --count ./python/
          python -m compileall -f ./tests
          flake8 --count ./tests/

      # Rogue
      - name: Build Rogue
        run: |
          python -c "import numpy; print(numpy.get_include())"
          mkdir build; cd build
          # Changed 1 to 0 in DDO-EPICS below
          cmake .. -DROGUE_INSTALL=local -DDO_EPICS=0
          make -j4 install

<<<<<<< HEAD
=======
  neb_build_test:
    name: Full Build Test (No Epics Build)
    runs-on: ubuntu-latest
    steps:

      # This step checks out a copy of your repository.
      - uses: actions/checkout@v2
        with:
          fetch-depth: 0

      - uses: actions/setup-python@v2
        with:
          python-version: 3.8

      - name: Setup Environment
        run: |
          LD_LIBRARY_PATH=/usr/lib
          echo "LD_LIBRARY_PATH=$LD_LIBRARY_PATH" >> $GITHUB_ENV
          echo "PATH=$PATH" >> $GITHUB_ENV

      - name: Install dependencies
        run: |
          sudo apt-get update
          sudo apt-get install doxygen doxygen-doc libzmq3-dev libboost-all-dev
          python -m pip install --upgrade pip
          pip install setuptools
          pip install -r pip_requirements.txt

      # Rogue
      - name: Build Rogue
        run: |
          python -c "import numpy; print(numpy.get_include())"
          mkdir build; cd build
          # Changed 1 to 0 in DDO-EPICS below
          cmake .. -DROGUE_INSTALL=local -DDO_EPICS=0
          make -j4 install

>>>>>>> b420d61a
      # Run Tests
      - name: Rogue Tests
        run: |
          source setup_rogue.sh
          python -m pytest --cov

<<<<<<< HEAD
=======
      # Flake 8 check
      - name: Flake8 Tests
        run: |
          source setup_rogue.sh
          python -m compileall -f ./python/
          flake8 --count ./python/
          python -m compileall -f ./tests
          flake8 --count ./tests/

      # Code Coverage
      - name: Code Coverage
        run: |
          source setup_rogue.sh
          codecov
          coverage report -m

      # Generate Documentation
      - name: Generate Documentation
        if: github.ref == 'refs/heads/documentation'
        run: |
          source setup_rogue.sh
          cd docs
          make html

      - name: Deploy Documentation
        if: github.ref == 'refs/heads/documentation'
        uses: peaceiris/actions-gh-pages@v3
        with:
          github_token: ${{ secrets.GH_TOKEN }}
          publish_dir: docs/build/html

  neb_wcd_build_test:
    name: Full Build Test (No Epics Build, With Cached Dependencies)
    runs-on: ubuntu-latest
    steps:

      # This step checks out a copy of your repository.
      - uses: actions/checkout@v2
        with:
          fetch-depth: 0

      - uses: actions/setup-python@v2
        with:
          python-version: 3.8

      - uses: actions/cache@v2
        id: cache
        with: 
          path: ~/.cache/pip
          key: ${{ runner.os }}-pip-${{ hashFiles('**/requirements.txt') }}
          restore-keys: |
            ${{ runner.os }}-pip-

      - name: Setup Environment
        run: |
          LD_LIBRARY_PATH=/usr/lib
          echo "LD_LIBRARY_PATH=$LD_LIBRARY_PATH" >> $GITHUB_ENV
          echo "PATH=$PATH" >> $GITHUB_ENV

      - name: Install dependencies
        run: |
          sudo apt-get update
          sudo apt-get install doxygen doxygen-doc libzmq3-dev libboost-all-dev
          python -m pip install --upgrade pip
          pip install setuptools
          pip install -r pip_requirements.txt

      # Rogue
      - name: Build Rogue
        run: |
          python -c "import numpy; print(numpy.get_include())"
          mkdir build; cd build
          # Changed 1 to 0 in DDO-EPICS below
          cmake .. -DROGUE_INSTALL=local -DDO_EPICS=0
          make -j4 install

      # Run Tests
      - name: Rogue Tests
        run: |
          source setup_rogue.sh
          python -m pytest --cov

      # Flake 8 check
      - name: Flake8 Tests
        run: |
          source setup_rogue.sh
          python -m compileall -f ./python/
          flake8 --count ./python/
          python -m compileall -f ./tests
          flake8 --count ./tests/

>>>>>>> b420d61a
      # Code Coverage
      - name: Code Coverage
        run: |
          source setup_rogue.sh
          codecov
          coverage report -m

      # Generate Documentation
      - name: Generate Documentation
        if: github.ref == 'refs/heads/documentation'
        run: |
          source setup_rogue.sh
          cd docs
          make html

      - name: Deploy Documentation
        if: github.ref == 'refs/heads/documentation'
        uses: peaceiris/actions-gh-pages@v3
        with:
          github_token: ${{ secrets.GH_TOKEN }}
          publish_dir: docs/build/html



  gen_release:
    name: Generate Release
    runs-on: ubuntu-latest
    needs: [full_build_test, small_build_test]
    if: startsWith(github.ref, 'refs/tags/')
    steps:

      - uses: actions/checkout@v2
        with:
          fetch-depth: 0

      - uses: actions/setup-python@v2
        with:
          python-version: 3.8

      - name: Get Image Information
        id: get_image_info
        run: |
          echo ::set-output name=tag::`git describe --tags`

      - name: Get Ruckus
        run: |
          git clone https://github.com/slaclab/ruckus.git
          python -m pip install --upgrade pip
          pip install -r ruckus/scripts/pip_requirements.txt

      - name: Gen Release
        env:
          TRAVIS_REPO_SLUG: ${{ github.repository }}
          TRAVIS_TAG: ${{ steps.get_image_info.outputs.tag }}
          GH_REPO_TOKEN: ${{ secrets.GH_TOKEN }}
        run: |
          python ruckus/scripts/releaseGen.py

  conda_build:
    name: Anaconda Build
    needs: [full_build_test, small_build_test]
    if: startsWith(github.ref, 'refs/tags/') || github.ref == 'refs/heads/pre-release'
    strategy:
      matrix:
        os:
          - ubuntu-latest
          - macos-10.15
        src:
          - conda-recipe
          - conda-recipe-e3
    runs-on: ${{ matrix.os }}
    steps:

      # This step checks out a copy of your repository.
      - uses: actions/checkout@v2
        with:
          fetch-depth: 0

      - uses: actions/setup-python@v2
        with:
          python-version: 3.8

      - name: Setup anaconda
        env:
          OS_NAME: ${{ matrix.os }}
        run: |
          cd ${HOME}
          if [ $OS_NAME == "macos-10.15" ]
          then
            wget -O miniconda.sh https://repo.continuum.io/miniconda/Miniconda3-latest-MacOSX-x86_64.sh
          else
            wget -O miniconda.sh https://repo.continuum.io/miniconda/Miniconda3-latest-Linux-x86_64.sh
          fi
          bash miniconda.sh -b -p ${HOME}/miniconda
          export PATH="${HOME}/miniconda/bin:$PATH"
          source ${HOME}/miniconda/etc/profile.d/conda.sh
          conda config --set always_yes yes
          conda install conda-build anaconda-client conda-verify
          if [ $OS_NAME == "macos-10.15" ]
          then
            conda install libiconv libarchive -c conda-forge
          fi
          conda update -q conda conda-build
          conda update --all

      - name: Setup MacOS
        if: matrix.os == 'macos-10.15'
        run: |
          cd ${HOME}
          wget https://github.com/phracker/MacOSX-SDKs/releases/download/10.15/MacOSX10.15.sdk.tar.xz
          tar xzf MacOSX10.15.sdk.tar.xz
          sudo mkdir -p /opt/
          sudo mv MacOSX10.15.sdk /opt/
          CONDA_BUILD_SYSROOT=/opt/MacOSX10.15.sdk
          CONDA_BUILD=1
          echo "CONDA_BUILD_SYSROOT=$CONDA_BUILD_SYSROOT" >> $GITHUB_ENV
          echo "CONDA_BUILD=$CONDA_BUILD" >> $GITHUB_ENV

      - name: Get Image Information
        id: get_image_info
        env:
          CONDA_UPLOAD_TOKEN_DEV: ${{ secrets.CONDA_UPLOAD_TOKEN_DEV }}
          CONDA_UPLOAD_TOKEN_TAG: ${{ secrets.CONDA_UPLOAD_TOKEN_TAG }}
          OS_NAME: ${{ matrix.os }}
        run: |
          if [ ${GITHUB_REF} == "refs/heads/pre-release" ]
          then
              echo ::set-output name=token::$CONDA_UPLOAD_TOKEN_DEV
          else
              echo ::set-output name=token::$CONDA_UPLOAD_TOKEN_TAG
          fi
          if [ ${OS_NAME} == "macos-10.15" ]
          then
              echo ::set-output name=os::osx-64
          else
              echo ::set-output name=os::linux-64
          fi

      - name: Build
        env:
          CONDA_SRC: ${{ matrix.src }}
        run: |
          export PATH="${HOME}/miniconda/bin:$PATH"
          source ${HOME}/miniconda/etc/profile.d/conda.sh
          conda build $CONDA_SRC --output-folder bld-dir -c tidair-packages -c conda-forge

      - name: Upload
        run: |
          export PATH="${HOME}/miniconda/bin:$PATH"
          source ${HOME}/miniconda/etc/profile.d/conda.sh
          anaconda -t ${{ steps.get_image_info.outputs.token }} upload --force bld-dir/${{ steps.get_image_info.outputs.os }}/*.tar.bz2

  docker_build:
    name: Docker Build
    runs-on: ubuntu-latest
    needs: [full_build_test, small_build_test]
    if: startsWith(github.ref, 'refs/tags/') || github.ref == 'refs/heads/pre-release'
    steps:

      # This step checks out a copy of your repository.
      - uses: actions/checkout@v2
        with:
          fetch-depth: 0

      - name: Get Image Information
        id: get_image_info
        run: |
          echo ::set-output name=tag::`git describe --tags`
          echo ::set-output name=branch::`echo ${GITHUB_REF} | awk 'BEGIN { FS = "/" } ; { print $3 }'`
          if [ ${GITHUB_REF} == "refs/heads/pre-release" ]
          then
              echo ::set-output name=name::"rogue-dev"
          else
              echo ::set-output name=name::"rogue"
          fi

      # Setup docker build environment
      - name: Set up Docker Buildx
        uses: docker/setup-buildx-action@v1

      # Login to Dockerhub
      - name: Login to Dockerhub
        uses: docker/login-action@v1
        with:
          username: tidair
          password: ${{ secrets.DOCKERHUB_TOKEN }}

      # Build and push the docker image
      - name: Build and push image to Dockerhub
        uses: docker/build-push-action@v2
        with:
          context: .
          file: ./Dockerfile
          push: true
          tags: tidair/${{ steps.get_image_info.outputs.name }}:${{ steps.get_image_info.outputs.tag }}
          build-args: branch=${{ steps.get_image_info.outputs.branch }}

name: Pull Request Comment          
on: [pull]

jobs:
   test_rate:
     name: test_rate.py
     runs-on: ubuntu-latest
     outputs:
        rates: $
     steps:
        name: test_rate.py
        run:
           source setup_rogue.sh
           echo set-output name=rates::python test_rate.py

   pr_comment:
     name: Pull Request Comment
     runs-on: ubuntu-latest
     steps:
        name: Checkout
        uses: actions/checkout@v3

        name: Comment PR
        uses: thollander/actions-comment-pull-request@v1
        with:
          message: |
            Hello world ! :wave:
            with:
               rates: $
          GITHUB_TOKEN: ${{ secrets.GITHUB_TOKEN }}
                                                              
  full_build_test:
    name: Full Build Test
    runs-on: ubuntu-latest
    steps:

      # This step checks out a copy of your repository.
      - uses: actions/checkout@v2
        with:
          fetch-depth: 0

      - uses: actions/setup-python@v2
        with:
          python-version: 3.8

      - name: Setup Environment
        run: |
          EPICS_BASE=${HOME}/packages/epics/base-7.0.3
          EPICS_PCAS_ROOT=${HOME}/packages/pcas/pcas-4.13.2
          LD_LIBRARY_PATH=/usr/lib:${EPICS_BASE}/lib/linux-x86_64:${EPICS_PCAS_ROOT}/lib/linux-x86_64
          PATH=${EPICS_BASE}/bin/linux-x86_64:${PATH}
          echo "EPICS_BASE=$EPICS_BASE" >> $GITHUB_ENV
          echo "EPICS_PCAS_ROOT=$EPICS_PCAS_ROOT" >> $GITHUB_ENV
          echo "LD_LIBRARY_PATH=$LD_LIBRARY_PATH" >> $GITHUB_ENV
          echo "PATH=$PATH" >> $GITHUB_ENV

      - name: Install dependencies
        run: |
          sudo apt-get update
          sudo apt-get install doxygen doxygen-doc libzmq3-dev libboost-all-dev

          pip install -r pip_requirements.txt

      # Flake 8 check
      - name: Flake8 Tests
        run: |
          source setup_rogue.sh
          python -m compileall -f ./python/
          flake8 --count ./python/
          python -m compileall -f ./tests
          flake8 --count ./tests/

      - name: Install EPICS Base
        run: |
          mkdir -p ${EPICS_BASE}
          cd ${EPICS_BASE}
          pwd
          wget -O base-7.0.3.tar.gz  https://github.com/epics-base/epics-base/archive/R7.0.3.tar.gz
          tar xzf base-7.0.3.tar.gz --strip 1
          make clean && make && make install

      - name: Install EPICS PCAS
        run: |
          mkdir -p ${EPICS_PCAS_ROOT}
          cd ${EPICS_PCAS_ROOT}
          wget -O pcas-4.13.2.tar.gz https://github.com/epics-modules/pcas/archive/v4.13.2.tar.gz
          tar xzf pcas-4.13.2.tar.gz --strip 1
          echo "EPICS_BASE=$EPICS_BASE" >> configure/RELEASE.local
          make clean && make && make install

      # Rogue
      - name: Build Rogue
        run: |
          python -c "import numpy; print(numpy.get_include())"
          mkdir build; cd build
          cmake .. -DROGUE_INSTALL=local -DDO_EPICS=1
          make -j4 install

      # Run Tests
      - name: Rogue Tests
        run: |
          source setup_rogue.sh
          python -m pytest --cov

      # Code Coverage
      - name: Code Coverage
        run: |
          source setup_rogue.sh
          codecov
          coverage report -m

      # Generate Documentation
      - name: Generate Documentation
        if: github.ref == 'refs/heads/documentation'
        run: |
          source setup_rogue.sh
          cd docs
          make html

      - name: Deploy Documentation
        if: github.ref == 'refs/heads/documentation'
        uses: peaceiris/actions-gh-pages@v3
        with:
          github_token: ${{ secrets.GH_TOKEN }}
          publish_dir: docs/build/html
                                                                                                                                                                                                                                                                        98,1           4%


<|MERGE_RESOLUTION|>--- conflicted
+++ resolved
@@ -92,6 +92,15 @@
           source setup_rogue.sh
           python -m pytest --cov      
 
+      # Flake 8 check
+      - name: Flake8 Tests
+        run: |
+          source setup_rogue.sh
+          python -m compileall -f ./python/
+          flake8 --count ./python/
+          python -m compileall -f ./tests
+          flake8 --count ./tests/          
+
       # Code Coverage
       - name: Code Coverage
         run: |
@@ -164,15 +173,6 @@
           pip install setuptools
           pip install -r pip_requirements.txt
 
-      # Flake 8 check
-      - name: Flake8 Tests
-        run: |
-          source setup_rogue.sh
-          python -m compileall -f ./python/
-          flake8 --count ./python/
-          python -m compileall -f ./tests
-          flake8 --count ./tests/
-
       # Rogue
       - name: Build Rogue
         run: |
@@ -187,6 +187,15 @@
         run: |
           source setup_rogue.sh
           python -m pytest --cov
+
+      # Flake 8 check
+      - name: Flake8 Tests
+        run: |
+          source setup_rogue.sh
+          python -m compileall -f ./python/
+          flake8 --count ./python/
+          python -m compileall -f ./tests
+          flake8 --count ./tests/
 
       # Code Coverage
       - name: Code Coverage
@@ -254,7 +263,6 @@
           flake8 --count ./python/
           python -m compileall -f ./tests
           flake8 --count ./tests/
-
       # Rogue
       - name: Build Rogue
         run: |
@@ -264,54 +272,12 @@
           cmake .. -DROGUE_INSTALL=local -DDO_EPICS=0
           make -j4 install
 
-<<<<<<< HEAD
-=======
-  neb_build_test:
-    name: Full Build Test (No Epics Build)
-    runs-on: ubuntu-latest
-    steps:
-
-      # This step checks out a copy of your repository.
-      - uses: actions/checkout@v2
-        with:
-          fetch-depth: 0
-
-      - uses: actions/setup-python@v2
-        with:
-          python-version: 3.8
-
-      - name: Setup Environment
-        run: |
-          LD_LIBRARY_PATH=/usr/lib
-          echo "LD_LIBRARY_PATH=$LD_LIBRARY_PATH" >> $GITHUB_ENV
-          echo "PATH=$PATH" >> $GITHUB_ENV
-
-      - name: Install dependencies
-        run: |
-          sudo apt-get update
-          sudo apt-get install doxygen doxygen-doc libzmq3-dev libboost-all-dev
-          python -m pip install --upgrade pip
-          pip install setuptools
-          pip install -r pip_requirements.txt
-
-      # Rogue
-      - name: Build Rogue
-        run: |
-          python -c "import numpy; print(numpy.get_include())"
-          mkdir build; cd build
-          # Changed 1 to 0 in DDO-EPICS below
-          cmake .. -DROGUE_INSTALL=local -DDO_EPICS=0
-          make -j4 install
-
->>>>>>> b420d61a
       # Run Tests
       - name: Rogue Tests
         run: |
           source setup_rogue.sh
           python -m pytest --cov
 
-<<<<<<< HEAD
-=======
       # Flake 8 check
       - name: Flake8 Tests
         run: |
@@ -321,89 +287,6 @@
           python -m compileall -f ./tests
           flake8 --count ./tests/
 
-      # Code Coverage
-      - name: Code Coverage
-        run: |
-          source setup_rogue.sh
-          codecov
-          coverage report -m
-
-      # Generate Documentation
-      - name: Generate Documentation
-        if: github.ref == 'refs/heads/documentation'
-        run: |
-          source setup_rogue.sh
-          cd docs
-          make html
-
-      - name: Deploy Documentation
-        if: github.ref == 'refs/heads/documentation'
-        uses: peaceiris/actions-gh-pages@v3
-        with:
-          github_token: ${{ secrets.GH_TOKEN }}
-          publish_dir: docs/build/html
-
-  neb_wcd_build_test:
-    name: Full Build Test (No Epics Build, With Cached Dependencies)
-    runs-on: ubuntu-latest
-    steps:
-
-      # This step checks out a copy of your repository.
-      - uses: actions/checkout@v2
-        with:
-          fetch-depth: 0
-
-      - uses: actions/setup-python@v2
-        with:
-          python-version: 3.8
-
-      - uses: actions/cache@v2
-        id: cache
-        with: 
-          path: ~/.cache/pip
-          key: ${{ runner.os }}-pip-${{ hashFiles('**/requirements.txt') }}
-          restore-keys: |
-            ${{ runner.os }}-pip-
-
-      - name: Setup Environment
-        run: |
-          LD_LIBRARY_PATH=/usr/lib
-          echo "LD_LIBRARY_PATH=$LD_LIBRARY_PATH" >> $GITHUB_ENV
-          echo "PATH=$PATH" >> $GITHUB_ENV
-
-      - name: Install dependencies
-        run: |
-          sudo apt-get update
-          sudo apt-get install doxygen doxygen-doc libzmq3-dev libboost-all-dev
-          python -m pip install --upgrade pip
-          pip install setuptools
-          pip install -r pip_requirements.txt
-
-      # Rogue
-      - name: Build Rogue
-        run: |
-          python -c "import numpy; print(numpy.get_include())"
-          mkdir build; cd build
-          # Changed 1 to 0 in DDO-EPICS below
-          cmake .. -DROGUE_INSTALL=local -DDO_EPICS=0
-          make -j4 install
-
-      # Run Tests
-      - name: Rogue Tests
-        run: |
-          source setup_rogue.sh
-          python -m pytest --cov
-
-      # Flake 8 check
-      - name: Flake8 Tests
-        run: |
-          source setup_rogue.sh
-          python -m compileall -f ./python/
-          flake8 --count ./python/
-          python -m compileall -f ./tests
-          flake8 --count ./tests/
-
->>>>>>> b420d61a
       # Code Coverage
       - name: Code Coverage
         run: |
@@ -601,7 +484,7 @@
           tags: tidair/${{ steps.get_image_info.outputs.name }}:${{ steps.get_image_info.outputs.tag }}
           build-args: branch=${{ steps.get_image_info.outputs.branch }}
 
-name: Pull Request Comment          
+name: On Pull Rogue Integration          
 on: [pull]
 
 jobs:
