# ----------------------------------------------------------------------------
# Title      : ROGUE CMAKE Control
# ----------------------------------------------------------------------------
# File       : CMakeLists.txt
# Created    : 2018-02-27
# ----------------------------------------------------------------------------
# This file is part of the rogue software package. It is subject to 
# the license terms in the LICENSE.txt file found in the top-level directory 
# of this distribution and at: 
#    https://confluence.slac.stanford.edu/display/ppareg/LICENSE.html. 
# No part of the rogue software package, including this file, may be 
# copied, modified, propagated, or distributed except according to the terms 
# contained in the LICENSE.txt file.
# ----------------------------------------------------------------------------

# Add support for building in conda environment
if (DEFINED ENV{CONDA_PREFIX})
   set(CMAKE_PREFIX_PATH "$ENV{CONDA_PREFIX}")
endif()

# Check cmake version
cmake_minimum_required(VERSION 3.9)
include(InstallRequiredSystemLibraries)

# Project name
project (rogue)

# C/C++
enable_language(CXX)
set(CMAKE_CXX_FLAGS "${CMAKE_CXX_FLAGS} -std=c++0x")

# Set version from git tag
find_package(Git)
if (GIT_FOUND)
   execute_process (
      COMMAND ${GIT_EXECUTABLE} describe --tags --dirty
      OUTPUT_VARIABLE ROGUE_VERSION
      OUTPUT_STRIP_TRAILING_WHITESPACE)

   string(REGEX MATCH "^v([0-9]+)\\.([0-9]+)" ROGUE_SOVER ${ROGUE_VERSION})
else()
   message(FATAL_ERROR "Git is required to build rogue!")
endif()

#####################################
<<<<<<< HEAD
# Find python3
#####################################
set(DO_PYTHON 0)

find_package(PythonInterp 3.6)

if (PYTHONINTERP_FOUND)
   find_package(PythonLibs 3.6)

   if (PYTHONLIBS_FOUND)
      set(DO_PYTHON 1)
   endif()
endif()

#####################################
=======
>>>>>>> 0d3b9d83
# Boost Configuration
#####################################
set(Boost_USE_MULTITHREADED ON)

# Boost may need help on SLAC machines
set(BOOST_ROOT:PATHNAME $ENV{BOOST_PATH})

# First try standard suffix for boost
if (DO_PYTHON)
   find_package(Boost 1.58 COMPONENTS system thread python3)
endif()

# Next try Debian/Ubuntu suffix for boost
<<<<<<< HEAD
if ((NOT Boost_FOUND) AND DO_PYTHON)
   find_package(Boost 1.58 COMPONENTS system thread python-py36)
endif()

# Next try Mac with homebrew boost/python36
if ((NOT Boost_FOUND) AND DO_PYTHON)
   find_package(Boost 1.58 COMPONENTS system thread python36)
endif()

# Try without python
if (NOT Boost_FOUND)
   set(DO_PYTHON 0)
   find_package(Boost 1.58 COMPONENTS system thread)
endif()

# Nothing worked
if (NOT Boost_FOUND)
   message(FATAL_ERROR "Failed to find boost libraries!")
endif()

=======
if (NOT Boost_FOUND)
   find_package(Boost 1.58 COMPONENTS system thread python-py35)
endif()

# Next try Mac with homebrew boost/python36
if (NOT Boost_FOUND)
   find_package(Boost 1.58 COMPONENTS system thread python36)
endif()

# Nothing worked
if (NOT Boost_FOUND)
   message(FATAL_ERROR "Failed to find boost libraries with python3 support!")
endif()

#####################################
# Find python3
#####################################
find_package(PythonInterp 3.6 REQUIRED)
find_package(PythonLibs 3.6 REQUIRED)

>>>>>>> 0d3b9d83
#####################################
# Optional EPICS V3
#####################################
if(DEFINED ENV{EPICS_BASE})
   set(DO_EPICS_V3 1)
   set(EPICSV3_BASE_DIR  $ENV{EPICS_BASE})
   set(EPICSV3_LIB_DIR   ${EPICSV3_BASE_DIR}/lib/rhel6-x86_64 )
   set(EPICSV3_INCLUDES  ${EPICSV3_BASE_DIR}/include
                         ${EPICSV3_BASE_DIR}/include/compiler/gcc 
                         ${EPICSV3_BASE_DIR}/include/os/Linux)
   set(EPICSV3_LIBRARIES ${EPICSV3_LIB_DIR}/libcas.so 
                         ${EPICSV3_LIB_DIR}/libca.so 
                         ${EPICSV3_LIB_DIR}/libCom.so 
                         ${EPICSV3_LIB_DIR}/libgdd.so )
else()
   set(DO_EPICS_V3 0)
endif()

#####################################
# Setup build
#####################################

# Configuration File
configure_file (
   ${PROJECT_SOURCE_DIR}/include/rogue/RogueConfig.in
   ${PROJECT_BINARY_DIR}/RogueConfig.h
)

# Add include directories
include_directories(${PROJECT_SOURCE_DIR}/include)
include_directories(${PROJECT_SOURCE_DIR}/drivers/include)
include_directories(${PROJECT_BINARY_DIR})
include_directories(${Boost_INCLUDE_DIRS})
include_directories(${PYTHON_INCLUDE_DIRS})
include_directories(${EPICSV3_INCLUDES})

# Create rogue core library
add_library(rogue-core SHARED "")

# Find rogue core sources
add_subdirectory(src/rogue)

# Set output to TOP/lib
set_target_properties(rogue-core PROPERTIES LIBRARY_OUTPUT_DIRECTORY ${PROJECT_SOURCE_DIR}/lib 
                                 VERSION ${ROGUE_VERSION} SOVERSION ${ROGUE_SOVER})

# Link rogue core to boost, python and bzip
TARGET_LINK_LIBRARIES(rogue-core LINK_PUBLIC ${Boost_LIBRARIES})
TARGET_LINK_LIBRARIES(rogue-core LINK_PUBLIC ${PYTHON_LIBRARIES})
TARGET_LINK_LIBRARIES(rogue-core LINK_PUBLIC ${EPICSV3_LIBRARIES})
TARGET_LINK_LIBRARIES(rogue-core LINK_PUBLIC bz2)

if (DO_PYTHON)

   # Create rogue python library
   add_library(rogue SHARED "")

   # Find python package sources
   add_subdirectory(src)

   # Set output to TOP/python, remove lib prefix
   set_target_properties(rogue PROPERTIES LIBRARY_OUTPUT_DIRECTORY ${PROJECT_SOURCE_DIR}/python)
   set_target_properties(rogue PROPERTIES PREFIX "")

   # Link to rogue core
   TARGET_LINK_LIBRARIES(rogue LINK_PUBLIC rogue-core)

endif()

# Setup configuration file
set(CONF_INCLUDE_DIRS ${PROJECT_SOURCE_DIR}/include)
set(CONF_LIBRARIES    ${PROJECT_SOURCE_DIR}/lib/librogue-core.so.${ROGUE_SOVER})

# Create the config file
configure_file(RogueConfig.cmake.in ${PROJECT_SOURCE_DIR}/lib/RogueConfig.cmake @ONLY)

message("")
message("----------------------------------------------------------------------")
message("-- Success!")
message("")
message("-- Rogue Version: ${ROGUE_VERSION}")
message("")
message("-- Found boost: ${Boost_INCLUDE_DIRS}")
<<<<<<< HEAD
message("")

if (DO_PYTHON)
   message("-- Found python: ${PYTHON_LIBRARIES}")
else()
   message("-- Compiling without python!")
endif()

=======
message("-- Found python: ${PYTHON_LIBRARIES}")
>>>>>>> 0d3b9d83
message("")

if (DO_EPICS_V3)
   message("-- Found EPICS V3: ${EPICSV3_BASE_DIR}")
else()
<<<<<<< HEAD
   message("-- EPICS V3 not included!")
=======
   message("-- EPICS V3 not included")
>>>>>>> 0d3b9d83
endif()

message("----------------------------------------------------------------------")
message("")
<|MERGE_RESOLUTION|>--- conflicted
+++ resolved
@@ -43,7 +43,6 @@
 endif()
 
 #####################################
-<<<<<<< HEAD
 # Find python3
 #####################################
 set(DO_PYTHON 0)
@@ -59,8 +58,6 @@
 endif()
 
 #####################################
-=======
->>>>>>> 0d3b9d83
 # Boost Configuration
 #####################################
 set(Boost_USE_MULTITHREADED ON)
@@ -70,11 +67,10 @@
 
 # First try standard suffix for boost
 if (DO_PYTHON)
-   find_package(Boost 1.58 COMPONENTS system thread python3)
+find_package(Boost 1.58 COMPONENTS system thread python3)
 endif()
 
 # Next try Debian/Ubuntu suffix for boost
-<<<<<<< HEAD
 if ((NOT Boost_FOUND) AND DO_PYTHON)
    find_package(Boost 1.58 COMPONENTS system thread python-py36)
 endif()
@@ -95,28 +91,6 @@
    message(FATAL_ERROR "Failed to find boost libraries!")
 endif()
 
-=======
-if (NOT Boost_FOUND)
-   find_package(Boost 1.58 COMPONENTS system thread python-py35)
-endif()
-
-# Next try Mac with homebrew boost/python36
-if (NOT Boost_FOUND)
-   find_package(Boost 1.58 COMPONENTS system thread python36)
-endif()
-
-# Nothing worked
-if (NOT Boost_FOUND)
-   message(FATAL_ERROR "Failed to find boost libraries with python3 support!")
-endif()
-
-#####################################
-# Find python3
-#####################################
-find_package(PythonInterp 3.6 REQUIRED)
-find_package(PythonLibs 3.6 REQUIRED)
-
->>>>>>> 0d3b9d83
 #####################################
 # Optional EPICS V3
 #####################################
@@ -171,18 +145,18 @@
 
 if (DO_PYTHON)
 
-   # Create rogue python library
-   add_library(rogue SHARED "")
+# Create rogue python library
+add_library(rogue SHARED "")
 
-   # Find python package sources
-   add_subdirectory(src)
+# Find python package sources
+add_subdirectory(src)
 
-   # Set output to TOP/python, remove lib prefix
-   set_target_properties(rogue PROPERTIES LIBRARY_OUTPUT_DIRECTORY ${PROJECT_SOURCE_DIR}/python)
-   set_target_properties(rogue PROPERTIES PREFIX "")
+# Set output to TOP/python, remove lib prefix
+set_target_properties(rogue PROPERTIES LIBRARY_OUTPUT_DIRECTORY ${PROJECT_SOURCE_DIR}/python)
+set_target_properties(rogue PROPERTIES PREFIX "")
 
-   # Link to rogue core
-   TARGET_LINK_LIBRARIES(rogue LINK_PUBLIC rogue-core)
+# Link to rogue core
+TARGET_LINK_LIBRARIES(rogue LINK_PUBLIC rogue-core)
 
 endif()
 
@@ -200,7 +174,6 @@
 message("-- Rogue Version: ${ROGUE_VERSION}")
 message("")
 message("-- Found boost: ${Boost_INCLUDE_DIRS}")
-<<<<<<< HEAD
 message("")
 
 if (DO_PYTHON)
@@ -209,19 +182,12 @@
    message("-- Compiling without python!")
 endif()
 
-=======
-message("-- Found python: ${PYTHON_LIBRARIES}")
->>>>>>> 0d3b9d83
 message("")
 
 if (DO_EPICS_V3)
    message("-- Found EPICS V3: ${EPICSV3_BASE_DIR}")
 else()
-<<<<<<< HEAD
    message("-- EPICS V3 not included!")
-=======
-   message("-- EPICS V3 not included")
->>>>>>> 0d3b9d83
 endif()
 
 message("----------------------------------------------------------------------")
