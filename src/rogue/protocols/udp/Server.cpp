--- conflicted
+++ resolved
@@ -66,24 +66,14 @@
 
    memset(&remAddr_,0,sizeof(struct sockaddr_in));
 
-<<<<<<< HEAD
-   if (bind(fd_, (struct sockaddr *) &locAddr_, sizeof(locAddr_))<0) 
+   if (bind(fd_, (struct sockaddr *) &locAddr_, sizeof(locAddr_))<0)
       throw(rogue::GeneralError::create("Server::Server","Failed to bind to local port %i. Another process may be using it",port_));
-=======
-   if (bind(fd_, (struct sockaddr *) &locAddr_, sizeof(locAddr_))<0)
-      throw(rogue::GeneralError::network("Server::Server","0.0.0.0",port_));
->>>>>>> 2b4358cf
 
    // Kernel assigns port
    if ( port_ == 0 ) {
       len = sizeof(locAddr_);
-<<<<<<< HEAD
-      if (getsockname(fd_, (struct sockaddr *) &locAddr_, &len) < 0 ) 
+      if (getsockname(fd_, (struct sockaddr *) &locAddr_, &len) < 0 )
          throw(rogue::GeneralError::create("Server::Server","Failed to dynamically assign local port"));
-=======
-      if (getsockname(fd_, (struct sockaddr *) &locAddr_, &len) < 0 )
-         throw(rogue::GeneralError::network("Server::Server","0.0.0.0",port_));
->>>>>>> 2b4358cf
       port_ = ntohs(locAddr_.sin_port);
    }
 
