/**
 *-----------------------------------------------------------------------------
 * Title         : SLAC Register Protocol (SRP) SrpV3
 * ----------------------------------------------------------------------------
 * File          : SrpV3.cpp
 * Author        : Ryan Herbst <rherbst@slac.stanford.edu>
 * Created       : 09/17/2016
 * Last update   : 09/17/2016
 *-----------------------------------------------------------------------------
 * Description :
 *    SRP protocol bridge, Version 3
 *-----------------------------------------------------------------------------
 * This file is part of the rogue software platform. It is subject to
 * the license terms in the LICENSE.txt file found in the top-level directory
 * of this distribution and at:
    * https://confluence.slac.stanford.edu/display/ppareg/LICENSE.html.
 * No part of the rogue software platform, including this file, may be
 * copied, modified, propagated, or distributed except according to the terms
 * contained in the LICENSE.txt file.
 *-----------------------------------------------------------------------------
**/
#include <stdint.h>
#include <thread>
#include <memory>
#include <rogue/interfaces/stream/Master.h>
#include <rogue/interfaces/stream/Slave.h>
#include <rogue/interfaces/stream/Frame.h>
#include <rogue/interfaces/stream/FrameLock.h>
#include <rogue/interfaces/stream/FrameIterator.h>
#include <rogue/interfaces/memory/Slave.h>
#include <rogue/interfaces/memory/Constants.h>
#include <rogue/interfaces/memory/Transaction.h>
#include <rogue/interfaces/memory/TransactionLock.h>
#include <rogue/protocols/srp/SrpV3.h>
#include <rogue/Logging.h>
#include <rogue/GilRelease.h>
#include <string.h>
#include <inttypes.h>

namespace rps = rogue::protocols::srp;
namespace rim = rogue::interfaces::memory;
namespace ris = rogue::interfaces::stream;

#ifndef NO_PYTHON
#define BOOST_BIND_GLOBAL_PLACEHOLDERS
#include <boost/python.hpp>
namespace bp  = boost::python;
#endif

//! Class creation
rps::SrpV3Ptr rps::SrpV3::create () {
   rps::SrpV3Ptr p = std::make_shared<rps::SrpV3>();
   return(p);
}

//! Setup class in python
void rps::SrpV3::setup_python() {
#ifndef NO_PYTHON
   bp::class_<rps::SrpV3, rps::SrpV3Ptr, bp::bases<ris::Master,ris::Slave,rim::Slave>,boost::noncopyable >("SrpV3",bp::init<>())
      .def("_setHardwareTimeout",           &rps::SrpV3::setHardwareTimeout)
   ;
   bp::implicitly_convertible<rps::SrpV3Ptr, ris::MasterPtr>();
   bp::implicitly_convertible<rps::SrpV3Ptr, ris::SlavePtr>();
   bp::implicitly_convertible<rps::SrpV3Ptr, rim::SlavePtr>();
#endif
}

//! Creator with version constant
rps::SrpV3::SrpV3() : ris::Master(), ris::Slave(), rim::Slave(4,4096) {
   log_ = rogue::Logging::create("SrpV3");
}

//! Deconstructor
rps::SrpV3::~SrpV3() {}

//! Set the hardware timeout
void rps::SrpV3::setHardwareTimeout( uint8_t val ) { 
   timeout_ = val; 
}

//! Setup header, return frame size
bool rps::SrpV3::setupHeader(rim::TransactionPtr tran, uint32_t *header, uint32_t &frameLen, bool tx) {
   bool doWrite = true;

   // Bits 7:0 of first 32-bit word are version
   header[0] = 0x03;

   // Bits 9:8: 0x0 = read, 0x1 = write, 0x2 = posted write
   switch ( tran->type() ) {
      case rim::Write : header[0] |= 0x100; break;
      case rim::Post  : header[0] |= 0x200; break;
      default: doWrite = false; break; // Read or verify
   }

   // Bits 13:10 not used in gen frame
   // Bit 14 = ignore mem resp
   // Bit 23:15 = Unused
   // Bit 31:24 = timeout count
   header[0] |= (timeout_ << 24 | 0x00000000);

   // Header word 1, transaction ID
   header[1] = tran->id();

   // Header word 2, lower address
   header[2] = tran->address() & 0xFFFFFFFF;

   // Header word 3, upper address
   header[3] = (tran->address() >> 32) & 0xFFFFFFFF;

   // Header word 4, request size
   header[4] = tran->size()-1;

   // Determine frame length
   frameLen = HeadLen;

   // Transmit with write data
   if ( tx && doWrite ) frameLen += tran->size();

   // Receive frames
   else if ( ! tx ) frameLen += tran->size() + TailLen;

   return doWrite;
}

//! Post a transaction
void rps::SrpV3::doTransaction(rim::TransactionPtr tran) {
   ris::FrameIterator fIter;
   rim::Transaction::iterator tIter;
   ris::FramePtr  frame;
   uint32_t frameSize;
   uint32_t header[HeadLen/4];
   bool doWrite;

   // Size error
   if ((tran->address() % min()) != 0 ) {
      tran->error("Transaction address 0x%" PRIx64 " is not aligned to min size %" PRIu32, tran->address(), min());
      return;
   }

   // Size error
   if ((tran->size() % min()) != 0 || tran->size() < min()) {
      tran->error("Transaction size 0x%" PRIx32 " is not aligned to min size %" PRIu32, tran->size(), min());
      return;
   }

   if (tran->size() > max()) {
<<<<<<< HEAD
      tran->error("Transaction size 0x%x exceeds max size %i",tran->size(),max());
=======
      tran->error("Transaction size %" PRIu32 " exceeds max size %" PRIu32, tran->size(), max());
>>>>>>> 7e7dae5a
      return;
   }

   // Compute header and frame size
   doWrite = setupHeader(tran,header,frameSize,true);

   // Request frame
   frame = reqFrame(frameSize,true);
   frame->setPayload(frameSize);

   // Setup iterators
   rogue::GilRelease noGil;
   rim::TransactionLockPtr lock = tran->lock();
   fIter = frame->begin();
   tIter = tran->begin();

   // Write header
   ris::toFrame(fIter,HeadLen,header);

   // Write data
   if ( doWrite ) ris::toFrame(fIter, tran->size(), tIter);

   if ( tran->type() == rim::Post ) tran->done();
   else addTransaction(tran);

   log_->debug("Send frame for id=%" PRIu32 ", addr 0x%0.8" PRIx64 ". Size=%" PRIu32 ", type=%" PRIu32,
               tran->id(),tran->address(),tran->size(),tran->type());
   log_->debug("Send frame for id=%" PRIu32 ", header: 0x%0.8" PRIx32 " 0x%0.8" PRIx32 " 0x%0.8" PRIx32 " 0x%0.8" PRIx32 " 0x%0.8" PRIx32,
               tran->id(), header[0], header[1], header[2], header[3], header[4]);

   sendFrame(frame);
}

//! Accept a frame from master
void rps::SrpV3::acceptFrame ( ris::FramePtr frame ) {
   ris::FrameIterator fIter;
   rim::Transaction::iterator tIter;
   rim::TransactionPtr tran;
   uint32_t header[HeadLen/4];
   uint32_t expHeader[HeadLen/4];
   uint32_t expFrameLen;
   uint32_t tail[TailLen/4];
   uint32_t id;
   bool     doWrite;
   uint32_t fSize;

   rogue::GilRelease noGil;
   ris::FrameLockPtr frLock = frame->lock();

   if ( frame->getError() ) {
      log_->warning("Got errored frame = 0x%" PRIx8, frame->getError());
      return; // Invalid frame, drop it
   }

   // Check frame size
   if ( (fSize = frame->getPayload()) < (HeadLen+TailLen) ) {
      log_->warning("Got undersized frame size = %" PRIu32, fSize);
      return; // Invalid frame, drop it
   }

   // Get the tail
   fIter = frame->end()-TailLen;
   ris::fromFrame(fIter,TailLen,tail);

   // Get the header
   fIter = frame->begin();
   ris::fromFrame(fIter,HeadLen,header);

   // Extract the id
   id = header[1];
   log_->debug("Got frame id=%" PRIu32 ", header: 0x%0.8" PRIx32 " 0x%0.8" PRIx32 " 0x%0.8" PRIx32 " 0x%0.8" PRIx32 " 0x%0.8" PRIx32 " tail: 0x%0.8" PRIx32,
               id, header[0], header[1], header[2], header[3], header[4], tail[0]);

   // Find Transaction
   if ( (tran = getTransaction(id)) == NULL ) {
     log_->warning("Failed to find transaction id=%" PRIu32, id);
     return; // Bad id or post, drop frame
   }

   // Lock transaction
   rim::TransactionLockPtr lock = tran->lock();

   // Transaction expired
   if ( tran->expired() ) {
      tran->error("Transaction expired: Id=%" PRIu32 " (increase root->timeout value if this ID matches a previous timeout message)", id);
      return;
   }
   tIter = tran->begin();

   // Setup expect header and length
   doWrite = setupHeader(tran,expHeader,expFrameLen,false);

   // Check header
   if ( ((header[0] & 0xFFFFC3FF) != expHeader[0]) ||
         (header[1] != expHeader[1]) || (header[2] != expHeader[2]) ||
         (header[3] != expHeader[3]) || (header[4] != expHeader[4]) ) {
     log_->warning("Bad header for %" PRIu32, id);
     tran->error("Received SRPV3 message did not match expected protocol");
     return;
   }

   // Check tail
   if ( tail[0] != 0 ) {
      if ( tail[0] & 0x2000 ) tran->error("FPGA register bus lockup detected in hardware. Power cycle required.");
      else if ( tail[0] & 0x0100 ) tran->error("FPGA register bus timeout detected in hardware");
      else tran->error("Non zero status message returned on fpga register bus in hardware: 0x%" PRIx32, tail[0]);
      log_->warning("Error detected for ID id=%" PRIu32 ", tail=0x%0.8" PRIx32, id, tail[0]);
      return;
   }

   // Verify frame size, drop frame
   if ( (fSize != expFrameLen) || (header[4]+1) != tran->size() ) {
      log_->warning("Size mismatch id=%" PRIu32 ". fsize=%" PRIu32 ", exp=%" PRIu32 ", tsize=%" PRIu32 ", header=%" PRIu32, id, fSize, expFrameLen, tran->size(), header[4] + 1);
      tran->error("Received SRPV3 message had a header size mismatch");
      return;
   }

   // Copy data if read
   if ( ! doWrite ) ris::fromFrame(fIter, tran->size(), tIter);

   tran->done();
}
<|MERGE_RESOLUTION|>--- conflicted
+++ resolved
@@ -144,11 +144,7 @@
    }
 
    if (tran->size() > max()) {
-<<<<<<< HEAD
-      tran->error("Transaction size 0x%x exceeds max size %i",tran->size(),max());
-=======
       tran->error("Transaction size %" PRIu32 " exceeds max size %" PRIu32, tran->size(), max());
->>>>>>> 7e7dae5a
       return;
    }
 
