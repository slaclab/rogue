--- conflicted
+++ resolved
@@ -138,15 +138,9 @@
    frame->setPayload(frameSize);
 
    // Setup iterators
-<<<<<<< HEAD
    rogue::GilRelease noGil();
    rim::TransactionLockPtr lock = tran->lock();
-   fIter = frame->begin();
-=======
-   rogue::GilRelease noGil;
-   boost::unique_lock<boost::mutex> lock(tran->lock);
    fIter = frame->beginWrite();
->>>>>>> e7b81e5d
    tIter = tran->begin();
 
    // Write header
