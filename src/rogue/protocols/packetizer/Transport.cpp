/**
 *-----------------------------------------------------------------------------
 * Title      : Packetizer Transport Port
 * ----------------------------------------------------------------------------
 * File       : Transport.h
 * Created    : 2017-01-07
 * Last update: 2017-01-07
 * ----------------------------------------------------------------------------
 * Description:
 * Packetizer Transport Port
 * ----------------------------------------------------------------------------
 * This file is part of the rogue software platform. It is subject to
 * the license terms in the LICENSE.txt file found in the top-level directory
 * of this distribution and at:
 *    https://confluence.slac.stanford.edu/display/ppareg/LICENSE.html.
 * No part of the rogue software platform, including this file, may be
 * copied, modified, propagated, or distributed except according to the terms
 * contained in the LICENSE.txt file.
 * ----------------------------------------------------------------------------
**/
#include <rogue/interfaces/stream/Frame.h>
#include <rogue/interfaces/stream/Buffer.h>
#include <rogue/protocols/packetizer/Controller.h>
#include <rogue/protocols/packetizer/Transport.h>
#include <rogue/GeneralError.h>
#include <memory>
#include <rogue/GilRelease.h>
#include <rogue/Logging.h>

namespace rpp = rogue::protocols::packetizer;
namespace ris = rogue::interfaces::stream;

#ifndef NO_PYTHON
#include <boost/python.hpp>
namespace bp  = boost::python;
#endif

//! Class creation
rpp::TransportPtr rpp::Transport::create () {
   rpp::TransportPtr r = std::make_shared<rpp::Transport>();
   return(r);
}

void rpp::Transport::setup_python() {
#ifndef NO_PYTHON

   bp::class_<rpp::Transport, rpp::TransportPtr, bp::bases<ris::Master,ris::Slave>, boost::noncopyable >("Transport",bp::init<>());

   bp::implicitly_convertible<rpp::TransportPtr, ris::MasterPtr>();
   bp::implicitly_convertible<rpp::TransportPtr, ris::SlavePtr>();
#endif
}

//! Creator
rpp::Transport::Transport () { }

//! Destructor
<<<<<<< HEAD
rpp::Transport::~Transport() { 
   threadEn_ = false;
   cntl_->stopQueue();
=======
rpp::Transport::~Transport() {
   thread_->interrupt();
>>>>>>> 2b4358cf
   thread_->join();
}

//! Setup links
void rpp::Transport::setController( rpp::ControllerPtr cntl ) {
   cntl_ = cntl;

   // Start read thread
<<<<<<< HEAD
   threadEn_ = true;
   thread_ = new std::thread(&rpp::Transport::runThread, this);
=======
   thread_ = new boost::thread(boost::bind(&rpp::Transport::runThread, this));

   // Set a thread name
   pthread_setname_np( thread_->native_handle(), "PackTrans" );
>>>>>>> 2b4358cf
}

//! Accept a frame from master
void rpp::Transport::acceptFrame ( ris::FramePtr frame ) {
   cntl_->transportRx(frame);
}

//! Thread background
void rpp::Transport::runThread() {
   ris::FramePtr frame;
   Logging log("packetizer.Transport");
   log.logThreadId();

   while(threadEn_) {
      if ( (frame=cntl_->transportTx()) != NULL ) sendFrame(frame);
   }
}
<|MERGE_RESOLUTION|>--- conflicted
+++ resolved
@@ -55,14 +55,9 @@
 rpp::Transport::Transport () { }
 
 //! Destructor
-<<<<<<< HEAD
-rpp::Transport::~Transport() { 
+rpp::Transport::~Transport() {
    threadEn_ = false;
    cntl_->stopQueue();
-=======
-rpp::Transport::~Transport() {
-   thread_->interrupt();
->>>>>>> 2b4358cf
    thread_->join();
 }
 
@@ -71,15 +66,11 @@
    cntl_ = cntl;
 
    // Start read thread
-<<<<<<< HEAD
    threadEn_ = true;
    thread_ = new std::thread(&rpp::Transport::runThread, this);
-=======
-   thread_ = new boost::thread(boost::bind(&rpp::Transport::runThread, this));
 
    // Set a thread name
    pthread_setname_np( thread_->native_handle(), "PackTrans" );
->>>>>>> 2b4358cf
 }
 
 //! Accept a frame from master
