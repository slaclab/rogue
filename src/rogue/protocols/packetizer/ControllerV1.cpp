--- conflicted
+++ resolved
@@ -125,11 +125,7 @@
    }
 
    tranFrame_[0]->appendBuffer(buff);
-<<<<<<< HEAD
    frame->clear(); // Empty old frame
-=======
-   //frame->clear();
->>>>>>> 05d9c3c8
 
    // Last of transfer
    if ( tmpEof ) {
@@ -225,9 +221,5 @@
       segment++;
    }
    appIndex_++;
-<<<<<<< HEAD
    frame->clear(); // Empty old frame
-=======
-   //frame->clear();
->>>>>>> 05d9c3c8
-}
+}
