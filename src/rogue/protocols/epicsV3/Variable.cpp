--- conflicted
+++ resolved
@@ -230,19 +230,12 @@
    {
       std::lock_guard<std::mutex> lock(mtx_);
       noGil.acquire();
-  
-      if (  isString_ || epicsType_ == aitEnumEnum16 ) convValue = value.attr("valueDisp");
-      else convValue = value.attr("value");
-
-<<<<<<< HEAD
-      if (  isString_ || epicsType_ == aitEnumEnum16 ) fromPython(value.attr("disp"));
+
+      if (  isString_ || epicsType_ == aitEnumEnum16 ) fromPython(value.attr("valueDisp"));
       else {
          fromPython(value.attr("value"));
          updateAlarm(value.attr("status"),value.attr("severity"));
       }
-=======
-      fromPython(convValue);
->>>>>>> feeffb67
    }
    noGil.release();
    this->updated();
