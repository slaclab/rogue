/**
 *-----------------------------------------------------------------------------
 * Title      : Rogue EPICS V3 Interface: Variable Interface
 * ----------------------------------------------------------------------------
 * File       : Variable.cpp
 * Created    : 2018-11-18
 * ----------------------------------------------------------------------------
 * Description:
 * Variable subclass of Value, for interfacing with rogue variables
 * ----------------------------------------------------------------------------
 * This file is part of the rogue software platform. It is subject to
 * the license terms in the LICENSE.txt file found in the top-level directory
 * of this distribution and at:
 *    https://confluence.slac.stanford.edu/display/ppareg/LICENSE.html.
 * No part of the rogue software platform, including this file, may be
 * copied, modified, propagated, or distributed except according to the terms
 * contained in the LICENSE.txt file.
 * ----------------------------------------------------------------------------
**/

#include <rogue/protocols/epicsV3/Variable.h>
#include <rogue/protocols/epicsV3/Pv.h>
#include <rogue/protocols/epicsV3/Server.h>
#include <rogue/GeneralError.h>
#include <rogue/ScopedGil.h>
#include <rogue/GilRelease.h>
#include <memory>
#include <memory>

#ifdef __MACH__
#include <mach/clock.h>
#include <mach/mach.h>
#endif

namespace rpe = rogue::protocols::epicsV3;

#define NPY_NO_DEPRECATED_API NPY_1_7_API_VERSION
#define BOOST_BIND_GLOBAL_PLACEHOLDERS
#include <boost/python.hpp>
#include <numpy/arrayobject.h>
#include <numpy/ndarraytypes.h>
namespace bp  = boost::python;

//! Setup class in python
void rpe::Variable::setup_python() {
   _import_array ();

   bp::class_<rpe::Variable, rpe::VariablePtr, bp::bases<rpe::Value>, boost::noncopyable >("Variable",bp::init<std::string, bp::object, bool>())
      .def("varUpdated", &rpe::Variable::varUpdated)
   ;

   bp::implicitly_convertible<rpe::VariablePtr, rpe::ValuePtr>();
}

//! Class creation
rpe::Variable::Variable (std::string epicsName, bp::object p, bool syncRead) : Value(epicsName) {
   std::string type;
   uint32_t    i;
   bool        isEnum;
   bp::dict    ed;
   bp::list    el;
   std::string val;
<<<<<<< HEAD
   std::string ndtype;
   uint32_t    count;
=======
>>>>>>> dbe1883a
   bool        forceStr;

   var_      = bp::object(p);
   syncRead_ = syncRead;
   setAttr_  = "setDisp";
   forceStr  = false;

   // Get type and determine if this is an enum
   type = std::string(bp::extract<char *>(var_.attr("typeStr")));
   isEnum = std::string(bp::extract<char *>(var_.attr("disp"))) == "enum";
<<<<<<< HEAD
   ndtype = std::string(bp::extract<char *>(var_.attr("ndTypeStr")));
   count = 0;

   // Detect np array
   if ( ndtype != "None" ) {
      bp::object value = var_.attr("value")();

      // Cast to an array object and check that the numpy array
      PyArrayObject *arr = reinterpret_cast<decltype(arr)>(value.ptr());

      npy_intp ndims = PyArray_NDIM(arr);
      npy_intp * dims = PyArray_SHAPE(arr);
      if ( ndims != 1 || dims[0] == 0 ) {
         forceStr = true;
         count = 0;
         log_->info("Unsupported ndarray for %s with ndtype = %s. Forcing to string\n", epicsName.c_str(),ndtype.c_str());
      }

      else {
         count = dims[0];
         type = ndtype;

         // Get initial element count
         log_->info("Detected ndarray for %s with ndtype = %s (%i) and count = %i", epicsName.c_str(),ndtype.c_str(),PyArray_TYPE(arr),count);
      }
   }
=======
>>>>>>> dbe1883a

   // Init gdd record
   this->initGdd(type, isEnum, 0, forceStr);

   // Extract units
   bp::extract<char *> ret(var_.attr("units"));
   if ( ret.check() && ret != NULL) {
      units_->putConvert(std::string(ret).c_str());
   }
   else units_->putConvert("");

   if ( (! isString_) && (epicsType_ == aitEnumUint8 || epicsType_ == aitEnumUint16 || epicsType_ == aitEnumUint32 )) {
      bp::extract<uint32_t> hopr(var_.attr("maximum"));
      bp::extract<uint32_t> lopr(var_.attr("minimum"));
      bp::extract<uint32_t> ha(var_.attr("highAlarm"));
      bp::extract<uint32_t> la(var_.attr("lowAlarm"));
      bp::extract<uint32_t> hw(var_.attr("highWarning"));
      bp::extract<uint32_t> lw(var_.attr("lowWarning"));

      if (hopr.check()) {
         hopr_ = new gddScalar(gddAppType_value, aitEnumUint32);
         highCtrlLimit_ = new gddScalar(gddAppType_value, aitEnumUint32);
         hopr_->putConvert(hopr);
         highCtrlLimit_->putConvert(hopr);
      }
      if (lopr.check()) {
         lopr_ = new gddScalar(gddAppType_value, aitEnumUint32);
         lowCtrlLimit_ = new gddScalar(gddAppType_value, aitEnumUint32);
         lopr_->putConvert(lopr);
         lowCtrlLimit_->putConvert(lopr);
      }
      if (ha.check()) {
         highAlarm_ = new gddScalar(gddAppType_value, aitEnumUint32);
         highAlarm_->putConvert(ha);
      }
      if (la.check()) {
         lowAlarm_ = new gddScalar(gddAppType_value, aitEnumUint32);
         lowAlarm_->putConvert(la);
      }
      if (hw.check()) {
         highWarning_ = new gddScalar(gddAppType_value, aitEnumUint32);
         highWarning_->putConvert(hw);
      }
      if (lw.check()) {
         lowWarning_ = new gddScalar(gddAppType_value, aitEnumUint32);
         lowWarning_->putConvert(lw);
      }
   }

   else if ( epicsType_ == aitEnumInt8 || epicsType_ == aitEnumInt16 || epicsType_ == aitEnumInt32 ) {
      bp::extract<int32_t> hopr(var_.attr("maximum"));
      bp::extract<int32_t> lopr(var_.attr("minimum"));
      bp::extract<int32_t> ha(var_.attr("highAlarm"));
      bp::extract<int32_t> la(var_.attr("lowAlarm"));
      bp::extract<int32_t> hw(var_.attr("highWarning"));
      bp::extract<int32_t> lw(var_.attr("lowWarning"));

      if (hopr.check()) {
         hopr_ = new gddScalar(gddAppType_value, aitEnumInt32);
         highCtrlLimit_ = new gddScalar(gddAppType_value, aitEnumInt32);
         hopr_->putConvert(hopr);
         highCtrlLimit_->putConvert(hopr);
      }
      if (lopr.check()) {
         lopr_ = new gddScalar(gddAppType_value, aitEnumInt32);
         lowCtrlLimit_ = new gddScalar(gddAppType_value, aitEnumInt32);
         lopr_->putConvert(lopr);
         lowCtrlLimit_->putConvert(lopr);
      }
      if (ha.check()) {
         highAlarm_ = new gddScalar(gddAppType_value, aitEnumInt32);
         highAlarm_->putConvert(ha);
      }
      if (la.check()) {
         lowAlarm_ = new gddScalar(gddAppType_value, aitEnumInt32);
         lowAlarm_->putConvert(la);
      }
      if (hw.check())  {
         highWarning_ = new gddScalar(gddAppType_value, aitEnumInt32);
         highWarning_->putConvert(hw);
      }
      if (lw.check())  {
         lowWarning_ = new gddScalar(gddAppType_value, aitEnumInt32);
         lowWarning_->putConvert(lw);
      }
   }

   else if ( epicsType_ == aitEnumFloat32 || epicsType_ == aitEnumFloat64 ) {
      bp::extract<double> hopr(var_.attr("maximum"));
      bp::extract<double> lopr(var_.attr("minimum"));
      bp::extract<double> ha(var_.attr("highAlarm"));
      bp::extract<double> la(var_.attr("lowAlarm"));
      bp::extract<double> hw(var_.attr("highWarning"));
      bp::extract<double> lw(var_.attr("lowWarning"));

      if (hopr.check()) {
         hopr_ = new gddScalar(gddAppType_value, aitEnumFloat32);
         highCtrlLimit_ = new gddScalar(gddAppType_value, aitEnumFloat32);
         hopr_->putConvert(hopr);
         highCtrlLimit_->putConvert(hopr);
      }
      if (lopr.check()) {
         lopr_ = new gddScalar(gddAppType_value, aitEnumFloat32);
         lowCtrlLimit_ = new gddScalar(gddAppType_value, aitEnumFloat32);
         lopr_->putConvert(lopr);
         lowCtrlLimit_->putConvert(lopr);
      }
      if (ha.check()) {
         highAlarm_ = new gddScalar(gddAppType_value, aitEnumInt32);
         highAlarm_->putConvert(ha);
      }
      if (la.check()) {
         lowAlarm_ = new gddScalar(gddAppType_value, aitEnumInt32);
         lowAlarm_->putConvert(la);
      }
      if (hw.check()) {
         highWarning_ = new gddScalar(gddAppType_value, aitEnumInt32);
         highWarning_->putConvert(hw);
      }
      if (lw.check()) {
         lowWarning_ = new gddScalar(gddAppType_value, aitEnumInt32);
         lowWarning_->putConvert(lw);
      }

      bp::extract<uint32_t> pr(var_.attr("precision"));
      if (pr.check()) {
         precision_ = new gddScalar(gddAppType_value, aitEnumInt32);
         precision_->putConvert(pr);
      }
   }

   // Extract enums
   if ( isEnum ) {
      ed = bp::extract<bp::dict>(var_.attr("enum"));
      el = ed.keys();
      enums_.reserve(len(el));

      for (i=0; i < len(el); i++) {
         val = bp::extract<char *>(ed[el[i]]);
         enums_.push_back(val);
      }
   }

   // Init value
   if (  isString_ || epicsType_ == aitEnumEnum16 ) fromPython(var_.attr("valueDisp")());
   else fromPython(var_.attr("value")());
   updateAlarm(var_.attr("alarmStatus"),var_.attr("alarmSeverity"));
}

rpe::Variable::~Variable() { }

void rpe::Variable::varUpdated(std::string path, bp::object value) {
   rogue::GilRelease noGil;
   bp::object convValue;

   log_->debug("Variable update for %s", epicsName_.c_str());
   {
      std::lock_guard<std::mutex> lock(mtx_);
      noGil.acquire();

      if (  isString_ || epicsType_ == aitEnumEnum16 ) fromPython(value.attr("valueDisp"));
      else {
         fromPython(value.attr("value"));
         updateAlarm(value.attr("status"),value.attr("severity"));
      }
   }
   noGil.release();
   this->updated();
}

// Update alarm status, lock held when called
void rpe::Variable::updateAlarm(bp::object status, bp::object severity) {
   uint16_t statVal, sevrVal;
   std::string statStr, sevrStr;

   bp::extract<std::string> statExt(status);
   bp::extract<std::string> sevrExt(severity);

   if ( (!statExt.check()) || (!sevrExt.check()) ) {
      statVal = 0;
      sevrVal = 0;
   }
   else {
      statStr = statExt;
      sevrStr = sevrExt;

      if      ( statStr == "AlarmLoLo" ) statVal = epicsAlarmLoLo;
      else if ( statStr == "AlarmLow"  ) statVal = epicsAlarmLow;
      else if ( statStr == "AlarmHiHi" ) statVal = epicsAlarmHiHi;
      else if ( statStr == "AlarmHigh" ) statVal = epicsAlarmHigh;
      else statVal = 0;

      if      ( sevrStr == "AlarmMinor" ) sevrVal = epicsSevMinor;
      else if ( sevrStr == "AlarmMajor" ) sevrVal = epicsSevMajor;
      else sevrVal = 0;
   }

   pValue_->setStatSevr(statVal,sevrVal);
}

// Lock held when called
bool rpe::Variable::valueGet() {

   if ( syncRead_ ) {
      { // GIL Scope
         rogue::ScopedGil gil;
         log_->info("Synchronous read for %s",epicsName_.c_str());

         try {
            bp::object val = var_.attr("getVariableValue")();
            if (  isString_ || epicsType_ == aitEnumEnum16 ) fromPython(val.attr("valueDisp"));
            else {
               fromPython(val.attr("value"));
               updateAlarm(val.attr("status"), val.attr("severity"));
            }
         } catch (...) {
            log_->error("Error getting values from epics: %s\n",epicsName_.c_str());
            return false;
         }
      }
   }
   return true;
}

// Lock held when called
void rpe::Variable::fromPython(bp::object value) {
   struct timespec t;
   bp::list pl;
   std::string ps;
   uint32_t i;
   PyArrayObject *arr;

   log_->debug("Python set for %s", epicsName_.c_str());

   if ( array_ ) {
      log_->debug("Handling array for %s", epicsName_.c_str());

      if ( isString_ ) {
         ps    = bp::extract<std::string>(value);
         size_ = ps.size();
      } else {

         // Cast to an array object and check that the numpy array
         arr = reinterpret_cast<decltype(arr)>(value.ptr());

         npy_intp ndims = PyArray_NDIM(arr);
         npy_intp * dims = PyArray_SHAPE(arr);
         if ( ndims != 1 || dims[0] == 0 )
            throw(rogue::GeneralError::create("Variable::fromPython","Passed nparray has bad length for %s",epicsName_.c_str()));

         size_ = dims[0];

         log_->debug("Found array of type %i with size %i for %s", PyArray_TYPE(arr), size_, epicsName_.c_str());
      }

      // Limit size
      if ( size_ > max_ ) size_ = max_;

      // Release old data
      pValue_->unreference();
      pValue_ = new gddAtomic (gddAppType_value, epicsType_, 1u, size_);

      // Create vector of appropriate type
      if ( epicsType_ == aitEnumUint8 ) {
         aitUint8 * pF = new aitUint8[size_];

         if ( isString_ ) ps.copy((char *)pF, size_);
         else {

            if ( PyArray_TYPE(arr) != NPY_UINT8 )
               throw(rogue::GeneralError::create("Variable::fromPython","Passed nparray is not of type (uint8) for %s",epicsName_.c_str()));

            uint8_t *pl = reinterpret_cast<uint8_t *>(PyArray_DATA (arr));
            for ( i = 0; i < size_; i++ ) pF[i] = pl[i];
         }

         pValue_->putRef(pF, new rpe::Destructor<aitUint8 *>);
      }

      else if ( epicsType_ == aitEnumUint16 ) {

         if ( PyArray_TYPE(arr) != NPY_UINT16 )
            throw(rogue::GeneralError::create("Variable::fromPython","Passed nparray is not of type (uint16) for %s",epicsName_.c_str()));

         uint16_t *pl = reinterpret_cast<uint16_t *>(PyArray_DATA (arr));
         aitUint16 * pF = new aitUint16[size_];
         for ( i = 0; i < size_; i++ ) pF[i] = pl[i];
         pValue_->putRef(pF, new rpe::Destructor<aitUint16 *>);
      }

      else if ( epicsType_ == aitEnumUint32 ) {

         if ( PyArray_TYPE(arr) != NPY_UINT32 )
            throw(rogue::GeneralError::create("Variable::fromPython","Passed nparray is not of type (uint32) for %s",epicsName_.c_str()));

         uint32_t *pl = reinterpret_cast<uint32_t *>(PyArray_DATA (arr));
         aitUint32 * pF = new aitUint32[size_];
         for ( i = 0; i < size_; i++ ) pF[i] = pl[i];
         pValue_->putRef(pF, new rpe::Destructor<aitUint32 *>);
      }

      else if ( epicsType_ == aitEnumInt8 ) {

         if ( PyArray_TYPE(arr) != NPY_INT8 )
            throw(rogue::GeneralError::create("Variable::fromPython","Passed nparray is not of type (int8) for %s",epicsName_.c_str()));

         int8_t *pl = reinterpret_cast<int8_t *>(PyArray_DATA (arr));
         aitInt8 * pF = new aitInt8[size_];
         for ( i = 0; i < size_; i++ ) pF[i] = pl[i];
         pValue_->putRef(pF, new rpe::Destructor<aitInt8 *>);
      }

      else if ( epicsType_ == aitEnumInt16 ) {

         if ( PyArray_TYPE(arr) != NPY_INT16 )
            throw(rogue::GeneralError::create("Variable::fromPython","Passed nparray is not of type (int16) for %s",epicsName_.c_str()));

         int16_t *pl = reinterpret_cast<int16_t *>(PyArray_DATA (arr));
         aitInt16 * pF = new aitInt16[size_];
         for ( i = 0; i < size_; i++ ) pF[i] = pl[i];
         pValue_->putRef(pF, new rpe::Destructor<aitInt16 *>);
      }

      else if ( epicsType_ == aitEnumInt32 ) {

         if ( PyArray_TYPE(arr) != NPY_INT32 )
            throw(rogue::GeneralError::create("Variable::fromPython","Passed nparray is not of type (int32) for %s",epicsName_.c_str()));

         int32_t *pl = reinterpret_cast<int32_t *>(PyArray_DATA (arr));
         aitInt32 * pF = new aitInt32[size_];
         for ( i = 0; i < size_; i++ ) pF[i] = pl[i];
         pValue_->putRef(pF, new rpe::Destructor<aitInt32 *>);
      }

      else if ( epicsType_ == aitEnumFloat32 ) {

         if ( PyArray_TYPE(arr) != NPY_FLOAT32 )
            throw(rogue::GeneralError::create("Variable::fromPython","Passed nparray is not of type (float32) for %s",epicsName_.c_str()));

         float *pl = reinterpret_cast<float *>(PyArray_DATA (arr));
         aitFloat32 * pF = new aitFloat32[size_];
         for ( i = 0; i < size_; i++ ) pF[i] = pl[i];
         pValue_->putRef(pF, new rpe::Destructor<aitFloat32 *>);
      }

      else if ( epicsType_ == aitEnumFloat64 ) {

         if ( PyArray_TYPE(arr) != NPY_FLOAT64 )
            throw(rogue::GeneralError::create("Variable::fromPython","Passed nparray is not of type (float64) for %s",epicsName_.c_str()));

         double *pl = reinterpret_cast<double *>(PyArray_DATA (arr));
         aitFloat64 * pF = new aitFloat64[size_];
         for ( i = 0; i < size_; i++ ) pF[i] = pl[i];
         pValue_->putRef(pF, new rpe::Destructor<aitFloat64 *>);
      }
      else throw rogue::GeneralError::create("Variable::fromPython","Invalid Variable Type For %s",epicsName_.c_str());

   } else {

      if ( epicsType_ == aitEnumUint8 || epicsType_ == aitEnumUint16 || epicsType_ == aitEnumUint32 ) {
         uint32_t nVal = extractValue<uint32_t>(value);
         log_->info("Python set Uint for %s: Value=%lu", epicsName_.c_str(),nVal);
         pValue_->putConvert(nVal);
      }

      else if ( epicsType_ == aitEnumInt8 || epicsType_ == aitEnumInt16 || epicsType_ == aitEnumInt32 ) {
         int32_t nVal = extractValue<int32_t>(value);
         log_->info("Python set Int for %s: Value=%li", epicsName_.c_str(),nVal);
         pValue_->putConvert(nVal);
      }

      else if ( epicsType_ == aitEnumFloat32 || epicsType_ == aitEnumFloat64 ) {
         double nVal = extractValue<double>(value);
         log_->info("Python set double for %s: Value=%f", epicsName_.c_str(),nVal);
         pValue_->putConvert(nVal);
      }

      else if ( epicsType_ == aitEnumEnum16 ) {
         std::string val;
         uint8_t idx;

         bp::extract<std::string> enumStr(value);
         bp::extract<bool>        enumBool(value);

         // Enum is a string
         if ( enumStr.check() ) idx = revEnum(enumStr);

         // Enum is a bool
         else if ( enumBool.check() ) idx = (enumBool)?1:0;

         // Invalid
         else throw rogue::GeneralError::create("Variable::fromPython","Invalid enum for %s",epicsName_.c_str());

         log_->info("Python set enum for %s: Enum Value=%i", epicsName_.c_str(),idx);
         pValue_->putConvert(idx);
      }

      else throw rogue::GeneralError::create("Variable::fromPython","Invalid Variable Type for %s",epicsName_.c_str());

   }

#ifdef __MACH__ // OSX does not have clock_gettime
   clock_serv_t cclock;
   mach_timespec_t mts;
   host_get_clock_service(mach_host_self(), CALENDAR_CLOCK, &cclock);
   clock_get_time(cclock, &mts);
   mach_port_deallocate(mach_task_self(), cclock);
   t.tv_sec = mts.tv_sec;
   t.tv_nsec = mts.tv_nsec;
#else
   clock_gettime(CLOCK_REALTIME,&t);
#endif
   pValue_->setTimeStamp(&t);
}

// Lock already held
bool rpe::Variable::valueSet() {
   rogue::ScopedGil gil;
   PyObject *obj;
   uint32_t i;

   log_->info("Variable set for %s",epicsName_.c_str());

   try {
      if ( isString_ ) {

         // Process values that are exposed as string in EPICS
         aitUint8 * pF;
         pValue_->getRef(pF);
         var_.attr(setAttr_.c_str())(std::string((char*)pF));

      } else if ( array_ ) {
         npy_intp dims[1] = { size_ };

         // Create vector of appropriate type
         if ( epicsType_ == aitEnumUint8 ) {
            aitUint8 * pF;
            obj = PyArray_SimpleNew (1, dims, NPY_UINT8);
            PyArrayObject *arr = reinterpret_cast<PyArrayObject *>(obj);
            uint8_t       *dst = reinterpret_cast<uint8_t *>(PyArray_DATA (arr));

            pValue_->getRef(pF);
            for ( i = 0; i < size_; i++ ) dst[i] = pF[i];
         }

         else if ( epicsType_ == aitEnumUint16 ) {
            aitUint16 * pF;
            obj = PyArray_SimpleNew (1, dims, NPY_UINT16);
            PyArrayObject *arr = reinterpret_cast<PyArrayObject *>(obj);
            uint16_t      *dst = reinterpret_cast<uint16_t *>(PyArray_DATA (arr));

            pValue_->getRef(pF);
            for ( i = 0; i < size_; i++ ) dst[i] = pF[i];
         }

         else if ( epicsType_ == aitEnumUint32 ) {
            aitUint32 * pF;
            obj = PyArray_SimpleNew (1, dims, NPY_UINT32);
            PyArrayObject *arr = reinterpret_cast<PyArrayObject *>(obj);
            uint32_t      *dst = reinterpret_cast<uint32_t *>(PyArray_DATA (arr));

            pValue_->getRef(pF);
            for ( i = 0; i < size_; i++ ) dst[i] = pF[i];
         }

         else if ( epicsType_ == aitEnumInt8 ) {
            aitInt8 * pF;
            obj = PyArray_SimpleNew (1, dims, NPY_INT8);
            PyArrayObject *arr = reinterpret_cast<PyArrayObject *>(obj);
            int8_t        *dst = reinterpret_cast<int8_t *>(PyArray_DATA (arr));

            pValue_->getRef(pF);
            for ( i = 0; i < size_; i++ ) dst[i] = pF[i];
         }

         else if ( epicsType_ == aitEnumInt16 ) {
            aitInt16 * pF;
            obj = PyArray_SimpleNew (1, dims, NPY_INT16);
            PyArrayObject *arr = reinterpret_cast<PyArrayObject *>(obj);
            int16_t       *dst = reinterpret_cast<int16_t *>(PyArray_DATA (arr));

            pValue_->getRef(pF);
            for ( i = 0; i < size_; i++ ) dst[i] = pF[i];
         }

         else if ( epicsType_ == aitEnumInt32 ) {
            aitInt32 * pF;
            obj = PyArray_SimpleNew (1, dims, NPY_INT32);
            PyArrayObject *arr = reinterpret_cast<PyArrayObject *>(obj);
            int32_t       *dst = reinterpret_cast<int32_t *>(PyArray_DATA (arr));

            pValue_->getRef(pF);
            for ( i = 0; i < size_; i++ ) dst[i] = pF[i];
         }

         else if ( epicsType_ == aitEnumFloat32 ) {
            aitFloat32 * pF;
            obj = PyArray_SimpleNew (1, dims, NPY_FLOAT32);
            PyArrayObject *arr = reinterpret_cast<PyArrayObject *>(obj);
            float         *dst = reinterpret_cast<float *>(PyArray_DATA (arr));

            pValue_->getRef(pF);
            for ( i = 0; i < size_; i++ ) dst[i] = pF[i];
         }

         else if ( epicsType_ == aitEnumFloat64 ) {
            aitFloat64 * pF;
            obj = PyArray_SimpleNew (1, dims, NPY_FLOAT64);
            PyArrayObject *arr = reinterpret_cast<PyArrayObject *>(obj);
            double        *dst = reinterpret_cast<double *>(PyArray_DATA (arr));

            pValue_->getRef(pF);
            for ( i = 0; i < size_; i++ ) dst[i] = pF[i];
         }

         boost::python::handle<> handle (obj);
         var_.attr(setAttr_.c_str())(bp::object(handle));
      }
      else {

         if ( epicsType_ == aitEnumUint8 || epicsType_ == aitEnumUint16 || epicsType_ == aitEnumUint32 ) {
            uint32_t nVal;
            pValue_->getConvert(nVal);
            var_.attr(setAttr_.c_str())(nVal);
         }

         else if ( epicsType_ == aitEnumInt8 || epicsType_ == aitEnumInt16 || epicsType_ == aitEnumInt32 ) {
            int32_t nVal;
            pValue_->getConvert(nVal);
            var_.attr(setAttr_.c_str())(nVal);
         }

         else if ( epicsType_ == aitEnumFloat32 || epicsType_ == aitEnumFloat64 ) {
            double nVal;
            pValue_->getConvert(nVal);
            var_.attr(setAttr_.c_str())(nVal);
         }

         else if ( epicsType_ == aitEnumEnum16 ) {
            aitString nVal;
            uint8_t idx;

            pValue_->getConvert(idx);
            if ( idx < enums_.size() ) var_.attr(setAttr_.c_str())(enums_[idx]);
         }
      }
   } catch (...) {
      log_->error("Error setting value from epics: %s\n",epicsName_.c_str());
      return false;
   }
   return true;
}

template<typename T>
T rpe::Variable::extractValue(boost::python::object value)
{
   bp::extract<T> get_val(value);

   // Check for convertibility
   if (get_val.check())
   {
      // If a conversion is available, return the converted value.
      try
      {
         // An implicit numeric_cast can throw a bad_numeric_cast exception here.
         return get_val();
      }
      catch (boost::numeric::bad_numeric_cast& e)
      {
         // If an exception is thrown, log the error and return zero.
         log_->warning("Variable::extractValue error for %s: %s", epicsName_.c_str(),e.what());
         return 0;
      }
   }
   else
   {
      // If  a conversion is not available, log the error and return zero.
      log_->warning("Variable::extractValue error for %s: boost::python::extract failed", epicsName_.c_str());
      return 0;
   }

}<|MERGE_RESOLUTION|>--- conflicted
+++ resolved
@@ -60,11 +60,8 @@
    bp::dict    ed;
    bp::list    el;
    std::string val;
-<<<<<<< HEAD
    std::string ndtype;
    uint32_t    count;
-=======
->>>>>>> dbe1883a
    bool        forceStr;
 
    var_      = bp::object(p);
@@ -75,7 +72,6 @@
    // Get type and determine if this is an enum
    type = std::string(bp::extract<char *>(var_.attr("typeStr")));
    isEnum = std::string(bp::extract<char *>(var_.attr("disp"))) == "enum";
-<<<<<<< HEAD
    ndtype = std::string(bp::extract<char *>(var_.attr("ndTypeStr")));
    count = 0;
 
@@ -102,11 +98,9 @@
          log_->info("Detected ndarray for %s with ndtype = %s (%i) and count = %i", epicsName.c_str(),ndtype.c_str(),PyArray_TYPE(arr),count);
       }
    }
-=======
->>>>>>> dbe1883a
 
    // Init gdd record
-   this->initGdd(type, isEnum, 0, forceStr);
+   this->initGdd(type, isEnum, count, forceStr);
 
    // Extract units
    bp::extract<char *> ret(var_.attr("units"));
