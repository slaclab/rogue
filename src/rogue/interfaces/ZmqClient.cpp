/**
 *-----------------------------------------------------------------------------
 * Title      : Rogue ZMQ Control Interface
 * ----------------------------------------------------------------------------
 * File       : ZmqClient.cpp
 * Created    : 2019-05-02
 * ----------------------------------------------------------------------------
 * This file is part of the rogue software platform. It is subject to
 * the license terms in the LICENSE.txt file found in the top-level directory
 * of this distribution and at:
 *    https://confluence.slac.stanford.edu/display/ppareg/LICENSE.html.
 * No part of the rogue software platform, including this file, may be
 * copied, modified, propagated, or distributed except according to the terms
 * contained in the LICENSE.txt file.
 * ----------------------------------------------------------------------------
 **/

#include "rogue/Directives.h"

#include "rogue/interfaces/ZmqClient.h"

#include <inttypes.h>
#include <zmq.h>

#include <memory>
#include <string>

#include "rogue/GeneralError.h"
#include "rogue/GilRelease.h"
#include "rogue/ScopedGil.h"

#ifndef NO_PYTHON
#include <boost/python.hpp>
namespace bp = boost::python;
#endif

rogue::interfaces::ZmqClientPtr rogue::interfaces::ZmqClient::create(std::string addr, uint16_t port, bool doString) {
    rogue::interfaces::ZmqClientPtr ret = std::make_shared<rogue::interfaces::ZmqClient>(addr, port, doString);
    return (ret);
}

//! Setup class in python
void rogue::interfaces::ZmqClient::setup_python() {
#ifndef NO_PYTHON

    bp::class_<rogue::interfaces::ZmqClientWrap, rogue::interfaces::ZmqClientWrapPtr, boost::noncopyable>(
        "ZmqClient",
        bp::init<std::string, uint16_t, bool>())
        .def("_doUpdate", &rogue::interfaces::ZmqClient::doUpdate, &rogue::interfaces::ZmqClientWrap::defDoUpdate)
        .def("_send", &rogue::interfaces::ZmqClient::send)
        .def("setTimeout", &rogue::interfaces::ZmqClient::setTimeout)
        .def("getDisp", &rogue::interfaces::ZmqClient::getDisp)
        .def("setDisp", &rogue::interfaces::ZmqClient::setDisp)
        .def("exec", &rogue::interfaces::ZmqClient::exec)
        .def("valueDisp", &rogue::interfaces::ZmqClient::valueDisp)
        .def("_stop", &rogue::interfaces::ZmqClient::stop);
#endif
}

rogue::interfaces::ZmqClient::ZmqClient(std::string addr, uint16_t port, bool doString) {
    std::string temp;
    uint32_t val;
    uint32_t reqPort;

    this->doString_ = doString;
    this->zmqCtx_   = zmq_ctx_new();
    this->zmqSub_   = zmq_socket(this->zmqCtx_, ZMQ_SUB);
    this->zmqReq_   = zmq_socket(this->zmqCtx_, ZMQ_REQ);

    log_ = rogue::Logging::create("ZmqClient");

    if (!doString_) {
        // Setup sub port
        temp = "tcp://";
        temp.append(addr);
        temp.append(":");
        temp.append(std::to_string(static_cast<long long>(port)));

        if (zmq_setsockopt(this->zmqSub_, ZMQ_SUBSCRIBE, "", 0) != 0)
            throw(rogue::GeneralError("ZmqClient::ZmqClient", "Failed to set socket subscribe"));

        val = 0;
        if (zmq_setsockopt(this->zmqSub_, ZMQ_LINGER, &val, sizeof(int32_t)) != 0)
            throw(rogue::GeneralError("ZmqClient::ZmqClient", "Failed to set socket linger"));

        if (zmq_connect(this->zmqSub_, temp.c_str()) < 0)
            throw(rogue::GeneralError::create("ZmqClient::ZmqClient",
                                              "Failed to connect to port %" PRIu16 " at address %s",
                                              port,
                                              addr.c_str()));

        reqPort = port + 1;
    } else
        reqPort = port + 2;

    // Setup request port
    temp = "tcp://";
    temp.append(addr);
    temp.append(":");
    temp.append(std::to_string(static_cast<long long>(reqPort)));

    waitRetry_ = false;  // Don't keep waiting after timeout
    timeout_   = 1000;   // 1 second
    if (zmq_setsockopt(this->zmqReq_, ZMQ_RCVTIMEO, &timeout_, sizeof(int32_t)) != 0)
        throw(rogue::GeneralError("ZmqClient::ZmqClient", "Failed to set socket timeout"));

    val = 1;
    if (zmq_setsockopt(this->zmqReq_, ZMQ_REQ_CORRELATE, &val, sizeof(int32_t)) != 0)
        throw(rogue::GeneralError("ZmqClient::ZmqClient", "Failed to set socket correlate"));

    if (zmq_setsockopt(this->zmqReq_, ZMQ_REQ_RELAXED, &val, sizeof(int32_t)) != 0)
        throw(rogue::GeneralError("ZmqClient::ZmqClient", "Failed to set socket relaxed"));

    val = 0;
    if (zmq_setsockopt(this->zmqReq_, ZMQ_LINGER, &val, sizeof(int32_t)) != 0)
        throw(rogue::GeneralError("ZmqClient::ZmqClient", "Failed to set socket linger"));

    if (zmq_connect(this->zmqReq_, temp.c_str()) < 0)
        throw(rogue::GeneralError::create("ZmqClient::ZmqClient",
                                          "Failed to connect to port %" PRIu32 " at address %s",
                                          reqPort,
                                          addr.c_str()));

    if (doString_) {
        threadEn_ = false;
        log_->info("Connected to Rogue server at port %" PRIu32, reqPort);
    } else {
        log_->info("Connected to Rogue server at ports %" PRIu16 ":%" PRIu32, port, reqPort);

        threadEn_ = true;
        thread_   = new std::thread(&rogue::interfaces::ZmqClient::runThread, this);
    }
    running_ = true;
}

rogue::interfaces::ZmqClient::~ZmqClient() {
    this->stop();
}

void rogue::interfaces::ZmqClient::stop() {
    if (running_) {
        running_ = false;
        if (threadEn_) {
            rogue::GilRelease noGil;
            waitRetry_ = false;
            threadEn_  = false;
            thread_->join();
        }
        if (!doString_) zmq_close(this->zmqSub_);
        zmq_close(this->zmqReq_);
        zmq_ctx_destroy(this->zmqCtx_);
    }
}

void rogue::interfaces::ZmqClient::setTimeout(uint32_t msecs, bool waitRetry) {
    waitRetry_ = waitRetry;
    timeout_   = msecs;

    printf("ZmqClient::setTimeout: Setting timeout to %" PRIu32 " msecs, waitRetry = %" PRIu8 "\n",
           timeout_,
           waitRetry_);

    if (zmq_setsockopt(this->zmqReq_, ZMQ_RCVTIMEO, &timeout_, sizeof(int32_t)) != 0)
        throw(rogue::GeneralError("ZmqClient::setTimeout", "Failed to set socket timeout"));
}

std::string rogue::interfaces::ZmqClient::sendString(std::string path, std::string attr, std::string arg) {
    std::string snd;
    std::string ret;
    zmq_msg_t msg;
    std::string data;
    double seconds = 0;

    if (!doString_) throw rogue::GeneralError::create("ZmqClient::sendString", "Invalid send call in standard mode");

    snd = "{\"attr\": \"" + attr + "\",";
    snd += "\"path\": \"" + path + "\"";

    if (arg != "") snd += ",\"args\": [\"" + arg + "\"]";

    snd += "}";

    rogue::GilRelease noGil;
    zmq_send(this->zmqReq_, snd.c_str(), snd.size(), 0);

<<<<<<< HEAD
    while (1) {
        zmq_msg_init(&msg);
        if (zmq_recvmsg(this->zmqReq_, &msg, 0) <= 0) {
            seconds += (float)timeout_ / 1000.0;
            if (waitRetry_) {
                log_->error("Timeout waiting for response after %f Seconds, server may be busy! Waiting...", seconds);
                zmq_msg_close(&msg);
            } else
                throw rogue::GeneralError::create("ZmqClient::sendString",
                                                  "Timeout waiting for response after %f Seconds, server may be busy!",
                                                  seconds);
        } else
            break;
    }

    if (seconds != 0) log_->error("Finally got response from server after %f seconds!", seconds);

    data = std::string((const char*)zmq_msg_data(&msg), zmq_msg_size(&msg));
    zmq_msg_close(&msg);
    return data;
=======
   while (1) {
      zmq_msg_init(&msg);
      if ( zmq_recvmsg(this->zmqReq_,&msg,0) <= 0 ) {
         seconds += (float)timeout_ / 1000.0;
         if ( waitRetry_ ) {
            log_->error("Timeout waiting for response after %f Seconds, server may be busy! Waiting...", seconds);
            zmq_msg_close(&msg);
         }
         else
            throw rogue::GeneralError::create("ZmqClient::sendString","Timeout waiting for response after %f Seconds.",seconds);
      }
      else break;
   }

   if ( seconds != 0 ) log_->error("Finally got response from server after %f seconds!", seconds);

   data = std::string((const char *)zmq_msg_data(&msg),zmq_msg_size(&msg));
   zmq_msg_close(&msg);
   return data;
>>>>>>> 4f86fe29
}

std::string rogue::interfaces::ZmqClient::getDisp(std::string path) {
    return sendString(path, "getDisp", "");
}

void rogue::interfaces::ZmqClient::setDisp(std::string path, std::string value) {
    sendString(path, "setDisp", value);
}

std::string rogue::interfaces::ZmqClient::exec(std::string path, std::string arg) {
    return sendString(path, "__call__", arg);
}

std::string rogue::interfaces::ZmqClient::valueDisp(std::string path) {
    return sendString(path, "valueDisp", "");
}

#ifndef NO_PYTHON

bp::object rogue::interfaces::ZmqClient::send(bp::object value) {
    zmq_msg_t txMsg;
    zmq_msg_t rxMsg;
    Py_buffer valueBuf;
    bp::object ret;
    double seconds = 0;

    if (doString_) throw rogue::GeneralError::create("ZmqClient::send", "Invalid send call in string mode");

    if (PyObject_GetBuffer(value.ptr(), &(valueBuf), PyBUF_SIMPLE) < 0)
        throw(rogue::GeneralError::create("ZmqClient::send", "Failed to extract object data"));

    zmq_msg_init_size(&txMsg, valueBuf.len);
    memcpy(zmq_msg_data(&txMsg), valueBuf.buf, valueBuf.len);
    PyBuffer_Release(&valueBuf);

    {
        rogue::GilRelease noGil;
        zmq_sendmsg(this->zmqReq_, &txMsg, 0);

        while (1) {
            zmq_msg_init(&rxMsg);
            if (zmq_recvmsg(this->zmqReq_, &rxMsg, 0) <= 0) {
                seconds += (float)timeout_ / 1000.0;
                if (waitRetry_) {
                    log_->error("Timeout waiting for response after %f Seconds, server may be busy! Waiting...",
                                seconds);
                    zmq_msg_close(&rxMsg);
                } else
                    throw rogue::GeneralError::create(
                        "ZmqClient::send",
                        "Timeout waiting for response after %f Seconds, server may be busy!",
                        seconds);
            } else
                break;
        }
    }

    if (seconds != 0) log_->error("Finally got response from server after %f seconds!", seconds);

    PyObject* val = Py_BuildValue("y#", zmq_msg_data(&rxMsg), zmq_msg_size(&rxMsg));

    if (val == NULL) throw(rogue::GeneralError::create("ZmqClient::send", "Failed to generate bytearray"));

    zmq_msg_close(&rxMsg);

    bp::handle<> handle(val);
    ret = bp::object(handle);
    return ret;
}

void rogue::interfaces::ZmqClient::doUpdate(bp::object data) {}

rogue::interfaces::ZmqClientWrap::ZmqClientWrap(std::string addr, uint16_t port, bool doString)
    : rogue::interfaces::ZmqClient(addr, port, doString) {}

void rogue::interfaces::ZmqClientWrap::doUpdate(bp::object data) {
    if (bp::override f = this->get_override("_doUpdate")) {
        try {
            f(data);
        } catch (...) { PyErr_Print(); }
    }
    rogue::interfaces::ZmqClient::doUpdate(data);
}

void rogue::interfaces::ZmqClientWrap::defDoUpdate(bp::object data) {
    rogue::interfaces::ZmqClient::doUpdate(data);
}

#endif

void rogue::interfaces::ZmqClient::runThread() {
    zmq_msg_t msg;

    log_->logThreadId();

    while (threadEn_) {
        zmq_msg_init(&msg);

        // Get the message
        if (zmq_recvmsg(this->zmqSub_, &msg, 0) > 0) {
#ifndef NO_PYTHON
            rogue::ScopedGil gil;
            PyObject* val = Py_BuildValue("y#", zmq_msg_data(&msg), zmq_msg_size(&msg));
            bp::handle<> handle(val);
            bp::object dat = bp::object(handle);
            this->doUpdate(dat);
#endif
            zmq_msg_close(&msg);
        }
    }
}<|MERGE_RESOLUTION|>--- conflicted
+++ resolved
@@ -183,28 +183,6 @@
     rogue::GilRelease noGil;
     zmq_send(this->zmqReq_, snd.c_str(), snd.size(), 0);
 
-<<<<<<< HEAD
-    while (1) {
-        zmq_msg_init(&msg);
-        if (zmq_recvmsg(this->zmqReq_, &msg, 0) <= 0) {
-            seconds += (float)timeout_ / 1000.0;
-            if (waitRetry_) {
-                log_->error("Timeout waiting for response after %f Seconds, server may be busy! Waiting...", seconds);
-                zmq_msg_close(&msg);
-            } else
-                throw rogue::GeneralError::create("ZmqClient::sendString",
-                                                  "Timeout waiting for response after %f Seconds, server may be busy!",
-                                                  seconds);
-        } else
-            break;
-    }
-
-    if (seconds != 0) log_->error("Finally got response from server after %f seconds!", seconds);
-
-    data = std::string((const char*)zmq_msg_data(&msg), zmq_msg_size(&msg));
-    zmq_msg_close(&msg);
-    return data;
-=======
    while (1) {
       zmq_msg_init(&msg);
       if ( zmq_recvmsg(this->zmqReq_,&msg,0) <= 0 ) {
@@ -219,12 +197,11 @@
       else break;
    }
 
-   if ( seconds != 0 ) log_->error("Finally got response from server after %f seconds!", seconds);
-
-   data = std::string((const char *)zmq_msg_data(&msg),zmq_msg_size(&msg));
-   zmq_msg_close(&msg);
-   return data;
->>>>>>> 4f86fe29
+    if (seconds != 0) log_->error("Finally got response from server after %f seconds!", seconds);
+
+    data = std::string((const char*)zmq_msg_data(&msg), zmq_msg_size(&msg));
+    zmq_msg_close(&msg);
+    return data;
 }
 
 std::string rogue::interfaces::ZmqClient::getDisp(std::string path) {
