/**
 *-----------------------------------------------------------------------------
 * Title      : Memory Master
 * ----------------------------------------------------------------------------
 * File       : Master.cpp
 * Created    : 2016-09-20
 * ----------------------------------------------------------------------------
 * Description:
 * Memory master interface.
 * ----------------------------------------------------------------------------
 * This file is part of the rogue software platform. It is subject to
 * the license terms in the LICENSE.txt file found in the top-level directory
 * of this distribution and at:
 *    https://confluence.slac.stanford.edu/display/ppareg/LICENSE.html.
 * No part of the rogue software platform, including this file, may be
 * copied, modified, propagated, or distributed except according to the terms
 * contained in the LICENSE.txt file.
 * ----------------------------------------------------------------------------
**/
#include <rogue/interfaces/memory/Master.h>
#include <rogue/interfaces/memory/Slave.h>
#include <rogue/interfaces/memory/Constants.h>
#include <rogue/interfaces/memory/Transaction.h>
#include <rogue/GeneralError.h>
#include <rogue/Helpers.h>
#include <cstring>
#include <memory>
#include <rogue/GilRelease.h>
#include <rogue/ScopedGil.h>
#include <stdlib.h>

namespace rim = rogue::interfaces::memory;

#ifndef NO_PYTHON
#include <boost/python.hpp>
namespace bp  = boost::python;
#endif

//! Create a master container
rim::MasterPtr rim::Master::create () {
   rim::MasterPtr m = std::make_shared<rim::Master>();
   return(m);
}

void rim::Master::setup_python() {
#ifndef NO_PYTHON
   bp::class_<rim::Master, rim::MasterPtr, boost::noncopyable>("Master",bp::init<>())
      .def("_setSlave",           &rim::Master::setSlave)
      .def("_getSlave",           &rim::Master::getSlave)
      .def("_reqSlaveId",         &rim::Master::reqSlaveId)
      .def("_reqSlaveName",       &rim::Master::reqSlaveName)
      .def("_reqMinAccess",       &rim::Master::reqMinAccess)
      .def("_reqMaxAccess",       &rim::Master::reqMaxAccess)
      .def("_reqAddress",         &rim::Master::reqAddress)
      .def("_getError",           &rim::Master::getError)
      .def("_clearError",         &rim::Master::clearError)
      .def("_setTimeout",         &rim::Master::setTimeout)
      .def("_reqTransaction",     &rim::Master::reqTransactionPy)
      .def("_waitTransaction",    &rim::Master::waitTransaction)
      .def("_copyBits",           &rim::Master::copyBits)
      .staticmethod("_copyBits")
      .def("_setBits",            &rim::Master::setBits)
      .staticmethod("_setBits")
      .def("_anyBits",            &rim::Master::anyBits)
      .staticmethod("_anyBits")
      .def("__rshift__",          &rim::Master::rshiftPy)
   ;
#endif
}

//! Create object
rim::Master::Master() {
   error_   = "";
   slave_   = rim::Slave::create(4,0); // Empty placeholder

   rogue::defaultTimeout(sumTime_);

   log_ = rogue::Logging::create("memory.Master");
}

//! Destroy object
rim::Master::~Master() { }

//! Set slave
void rim::Master::setSlave ( rim::SlavePtr slave ) {
   rogue::GilRelease noGil;
   std::lock_guard<std::mutex> lock(mastMtx_);
   slave_ = slave;
}

//! Get slave
rim::SlavePtr rim::Master::getSlave () {
   return(slave_);
}

//! Query the slave id
uint32_t rim::Master::reqSlaveId() {
   return(slave_->doSlaveId());
}

//! Query the slave name
std::string rim::Master::reqSlaveName() {
   return(slave_->doSlaveName());
}

//! Query the minimum access size in bytes for interface
uint32_t rim::Master::reqMinAccess() {
   return(slave_->doMinAccess());
}

//! Query the maximum access size in bytes for interface
uint32_t rim::Master::reqMaxAccess() {
   return(slave_->doMaxAccess());
}

//! Query the offset
uint64_t rim::Master::reqAddress() {
   return(slave_->doAddress());
}

//! Get error
std::string rim::Master::getError() {
   return error_;
}

//! Rst error
void rim::Master::clearError() {
   rogue::GilRelease noGil;
   std::lock_guard<std::mutex> lock(mastMtx_);
   error_ = "";
}

//! Set timeout
void rim::Master::setTimeout(uint64_t timeout) {
   rogue::GilRelease noGil;
   std::lock_guard<std::mutex> lock(mastMtx_);

   if (timeout != 0 ) {
      div_t divResult = div(timeout,1000000);
      sumTime_.tv_sec  = divResult.quot;
      sumTime_.tv_usec = divResult.rem;
   }
}

//! Post a transaction, called locally, forwarded to slave
uint32_t rim::Master::reqTransaction(uint64_t address, uint32_t size, void *data, uint32_t type) {
   rim::TransactionPtr tran = rim::Transaction::create(sumTime_);

   tran->iter_    = (uint8_t *)data;
   tran->size_    = size;
   tran->address_ = address;
   tran->type_    = type;

   return(intTransaction(tran));
}

#ifndef NO_PYTHON

//! Post a transaction, called locally, forwarded to slave, python version
uint32_t rim::Master::reqTransactionPy(uint64_t address, boost::python::object p, uint32_t size, uint32_t offset, uint32_t type) {
   rim::TransactionPtr tran = rim::Transaction::create(sumTime_);

   if ( PyObject_GetBuffer(p.ptr(),&(tran->pyBuf_),PyBUF_SIMPLE) < 0 )
      throw(rogue::GeneralError("Master::reqTransactionPy","Python Buffer Error"));

   if ( size == 0 ) tran->size_ = tran->pyBuf_.len;
   else tran->size_ = size;

   if ( (tran->size_ + offset) > tran->pyBuf_.len ) {
      PyBuffer_Release(&(tran->pyBuf_));
      throw(rogue::GeneralError::create("Master::reqTransactionPy",
               "Attempt to access %i bytes in python buffer with size %i at offset %i",
               tran->size_,tran->pyBuf_.len,offset));
   }

   tran->pyValid_ = true;
   tran->iter_    = ((uint8_t *)tran->pyBuf_.buf) + offset;
   tran->type_    = type;
   tran->address_ = address;

   return(intTransaction(tran));
}

#endif

uint32_t rim::Master::intTransaction(rim::TransactionPtr tran) {
   TransactionMap::iterator it;
   struct timeval currTime;
   rim::SlavePtr slave;

   {
      rogue::GilRelease noGil;
      std::lock_guard<std::mutex> lock(mastMtx_);
      slave = slave_;
      tranMap_[tran->id_] = tran;
   }

   log_->debug("Request transaction type=%i id=%i",tran->type_,tran->id_);
   tran->log_->debug("Created transaction type=%i id=%i, address=0x%.8x, size=0x%x",
         tran->type_,tran->id_,tran->address_,tran->size_);
   slave->doTransaction(tran);
   tran->refreshTimer(tran);
   return(tran->id_);
}

// Wait for transaction. Timeout in seconds
void rim::Master::waitTransaction(uint32_t id) {
   TransactionMap::iterator it;
   rim::TransactionPtr tran;
   std::string error;

   rogue::GilRelease noGil;
   while (1) {

      {  // Lock the vector
         std::unique_lock<std::mutex> lock(mastMtx_);
         if ( id != 0 ) it = tranMap_.find(id);
         else it = tranMap_.begin();

         if ( it != tranMap_.end() ) {
            tran = it->second;
            tranMap_.erase(it);
         }
         else break;
      }

      // Outside of lock
      if ( (error = tran->wait()) != "" ) error_ = error;
   }
}

//! Copy bits from src to dst with lsbs and size
void rim::Master::copyBits(uint8_t *dstData, uint32_t dstLsb, uint8_t *srcData, uint32_t srcLsb, uint32_t size) {

   uint32_t  srcBit;
   uint32_t  srcByte;
   uint32_t  dstBit;
   uint32_t  dstByte;
   uint32_t  rem;
   uint32_t  bytes;

   srcByte = srcLsb / 8;
   srcBit  = srcLsb % 8;
   dstByte = dstLsb / 8;
   dstBit  = dstLsb % 8;
   rem = size;

   do {
      bytes = rem / 8;

      // Aligned
      if ( (srcBit == 0) && (dstBit == 0) && (bytes > 0) ) {
         std::memcpy(&(dstData[dstByte]),&(srcData[srcByte]),bytes);
         dstByte += bytes;
         srcByte += bytes;
         rem -= (bytes * 8);
      }

      // Not aligned
      else {
         dstData[dstByte] &= ((0x1 << dstBit) ^ 0xFF);
         dstData[dstByte] |= ((srcData[srcByte] >> srcBit) & 0x1) << dstBit;
         srcByte += (++srcBit / 8);
         dstByte += (++dstBit / 8);
         srcBit %= 8;
         dstBit %= 8;
         rem -= 1;
      }
   } while (rem != 0);
}

#ifndef NO_PYTHON

//! Copy bits from src to dst with lsbs and size
void rim::Master::copyBitsPy(boost::python::object dst, uint32_t dstLsb, boost::python::object src, uint32_t srcLsb, uint32_t size) {

   Py_buffer srcBuf;
   Py_buffer dstBuf;

   if ( PyObject_GetBuffer(dst.ptr(),&dstBuf,PyBUF_SIMPLE) < 0 )
      throw(rogue::GeneralError("Master::copyBits","Python Buffer Error"));

   if ( (dstLsb + size) > (dstBuf.len*8) ) {
      PyBuffer_Release(&dstBuf);
      throw(rogue::GeneralError::create("Master::copyBits",
               "Attempt to copy %i bits starting from bit %i from dest array with bitSize %i",
               size, dstLsb, dstBuf.len*8));
   }

   if ( PyObject_GetBuffer(src.ptr(),&srcBuf,PyBUF_SIMPLE) < 0 ) {
      PyBuffer_Release(&dstBuf);
      throw(rogue::GeneralError("Master::copyBits","Python Buffer Error"));
   }

   if ( (srcLsb + size) > (srcBuf.len*8) ) {
      PyBuffer_Release(&srcBuf);
      PyBuffer_Release(&dstBuf);
      throw(rogue::GeneralError::create("Master::copyBits",
               "Attempt to copy %i bits starting from bit %i from source array with bitSize %i",
               size, srcLsb, srcBuf.len*8));
   }

<<<<<<< HEAD
   copyBits((uint8_t *)dstBuf.buf, dstLsb, (uint8_t *)srcBuf.buf, srcLsb, size); 
=======
   copyBits((uint8_t *)dstBuf.buf, dstLsb, (uint8_t *)srcBuf.buf, srcLsb, size);
>>>>>>> db266771

   PyBuffer_Release(&srcBuf);
   PyBuffer_Release(&dstBuf);
}

#endif

//! Set all bits in dest with lbs and size
void rim::Master::setBits(uint8_t *dstData, uint32_t lsb, uint32_t size) {
   uint32_t  dstBit;
   uint32_t  dstByte;
   uint32_t  rem;
   uint32_t  bytes;

   dstByte = lsb / 8;
   dstBit  = lsb % 8;
   rem = size;

   do {
      bytes = rem / 8;

      // Aligned
      if ( (dstBit == 0) && (bytes > 0) ) {
         memset(&(dstData[dstByte]),0xFF,bytes);
         dstByte += bytes;
         rem -= (bytes * 8);
      }

      // Not aligned
      else {
         dstData[dstByte] |= (0x1 << dstBit);
         dstByte += (++dstBit / 8);
         dstBit %= 8;
         rem -= 1;
      }
   } while (rem != 0);
}

#ifndef NO_PYTHON

//! Set all bits in dest with lbs and size
void rim::Master::setBitsPy(boost::python::object dst, uint32_t lsb, uint32_t size) {
   Py_buffer dstBuf;

   if ( PyObject_GetBuffer(dst.ptr(),&dstBuf,PyBUF_SIMPLE) < 0 )
      throw(rogue::GeneralError("Master::setBits","Python Buffer Error"));

   if ( (lsb + size) > (dstBuf.len*8) ) {
      PyBuffer_Release(&dstBuf);
      throw(rogue::GeneralError::create("Master::setBits",
               "Attempt to set %i bits starting from bit %i in array with bitSize %i",
               size, lsb, dstBuf.len*8));
   }

   setBits((uint8_t *)dstBuf.buf, lsb, size);

   PyBuffer_Release(&dstBuf);
}

#endif


//! Return true if any bits are set in range
bool rim::Master::anyBits(uint8_t *dstData, uint32_t lsb, uint32_t size) {
   uint32_t  dstBit;
   uint32_t  dstByte;
   uint32_t  rem;
   uint32_t  bytes;
   bool      ret;

   dstByte = lsb / 8;
   dstBit  = lsb % 8;
   rem = size;
   ret = false;

   do {
      bytes = rem / 8;

      // Aligned
      if ( (dstBit == 0) && (bytes > 0) ) {
         if (dstData[dstByte] != 0) ret = true;
         dstByte += 1;
         rem -= 8;
      }

      // Not aligned
      else {
         if ( (dstData[dstByte] & (0x1 << dstBit)) != 0) ret = true;
         dstByte += (++dstBit / 8);
         dstBit %= 8;
         rem -= 1;
      }
   } while (ret == false && rem != 0);

   return ret;
}


#ifndef NO_PYTHON

//! Return true if any bits are set in range
bool rim::Master::anyBitsPy(boost::python::object dst, uint32_t lsb, uint32_t size) {
   Py_buffer dstBuf;
   bool ret;

   if ( PyObject_GetBuffer(dst.ptr(),&dstBuf,PyBUF_SIMPLE) < 0 )
      throw(rogue::GeneralError("Master::anyBits","Python Buffer Error"));

   if ( (lsb + size) > (dstBuf.len*8) ) {
      PyBuffer_Release(&dstBuf);
      throw(rogue::GeneralError::create("Master::anyBits",
               "Attempt to access %i bits starting from bit %i from array with bitSize %i",
               size, lsb, dstBuf.len*8));
   }

   ret = anyBits((uint8_t *)dstBuf.buf, lsb, size);

   PyBuffer_Release(&dstBuf);
   return ret;
}

void rim::Master::rshiftPy ( bp::object p ) {
   rim::SlavePtr slv;

   // First Attempt to access object as a memory slave
   boost::python::extract<rim::SlavePtr> get_slave(p);

   // Test extraction
   if ( get_slave.check() ) slv = get_slave();

   // Otherwise look for indirect call
   else if ( PyObject_HasAttrString(p.ptr(), "_getMemorySlave" ) ) {

      // Attempt to convert returned object to slave pointer
      boost::python::extract<rim::SlavePtr> get_slave(p.attr("_getMemorySlave")());

      // Test extraction
      if ( get_slave.check() ) slv = get_slave();
   }

   // Success
   if ( slv != NULL ) setSlave(slv);
   else throw(rogue::GeneralError::create("memory::Master::rshiftPy","Attempt to use >> operator with incompatible memory slave"));
}

#endif

//! Support >> operator in C++
rim::SlavePtr & rim::Master::operator >>(rim::SlavePtr & other) {
   setSlave(other);
   return other;
}
<|MERGE_RESOLUTION|>--- conflicted
+++ resolved
@@ -300,11 +300,7 @@
                size, srcLsb, srcBuf.len*8));
    }
 
-<<<<<<< HEAD
-   copyBits((uint8_t *)dstBuf.buf, dstLsb, (uint8_t *)srcBuf.buf, srcLsb, size); 
-=======
    copyBits((uint8_t *)dstBuf.buf, dstLsb, (uint8_t *)srcBuf.buf, srcLsb, size);
->>>>>>> db266771
 
    PyBuffer_Release(&srcBuf);
    PyBuffer_Release(&dstBuf);
