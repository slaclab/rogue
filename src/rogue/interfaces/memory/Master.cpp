/**
 *-----------------------------------------------------------------------------
 * Title      : Memory Master
 * ----------------------------------------------------------------------------
 * File       : Master.cpp
 * Author     : Ryan Herbst, rherbst@slac.stanford.edu
 * Created    : 2016-09-20
 * Last update: 2016-09-20
 * ----------------------------------------------------------------------------
 * Description:
 * Memory master interface.
 * ----------------------------------------------------------------------------
 * This file is part of the rogue software platform. It is subject to 
 * the license terms in the LICENSE.txt file found in the top-level directory 
 * of this distribution and at: 
 *    https://confluence.slac.stanford.edu/display/ppareg/LICENSE.html. 
 * No part of the rogue software platform, including this file, may be 
 * copied, modified, propagated, or distributed except according to the terms 
 * contained in the LICENSE.txt file.
 * ----------------------------------------------------------------------------
**/
#include <rogue/interfaces/memory/Master.h>
#include <rogue/interfaces/memory/Slave.h>
#include <rogue/interfaces/memory/Constants.h>
#include <rogue/GeneralError.h>
#include <boost/make_shared.hpp>
#include <rogue/GilRelease.h>
#include <rogue/ScopedGil.h>

namespace rim = rogue::interfaces::memory;
namespace bp  = boost::python;

// Init class counter
uint32_t rim::Master::classIdx_ = 0;

//! Class instance lock
boost::mutex rim::Master::classIdxMtx_;

//! Create a master container
rim::MasterPtr rim::Master::create () {
   rim::MasterPtr m = boost::make_shared<rim::Master>();
   return(m);
}

//! Create object
rim::Master::Master() {
   slave_   = rim::Slave::create(4,4);
   error_   = 0;

   sumTime_.tv_sec  = 1;
   sumTime_.tv_usec = 0;

   log_ = new Logging("memory.Master");
} 

//! Destroy object
rim::Master::~Master() { }

//! Generate a transaction id, not python safe
uint32_t rim::Master::genId() {
   uint32_t nid;

   classIdxMtx_.lock();
   if ( classIdx_ == 0 ) classIdx_ = 1;
   nid = classIdx_;
   classIdx_++;
   classIdxMtx_.unlock();

   return(nid);
}

//! Get transaaction count
uint32_t rim::Master::tranCount() {
   rogue::GilRelease noGil;
   boost::lock_guard<boost::mutex> lock(mtx_);
   return(tran_.size());
}

//! Set slave
void rim::Master::setSlave ( rim::SlavePtr slave ) {
   rogue::GilRelease noGil;
   boost::lock_guard<boost::mutex> lock(mtx_);
   slave_ = slave;
}

//! Get slave
rim::SlavePtr rim::Master::getSlave () {
<<<<<<< HEAD
=======
   rogue::GilRelease noGil;
   boost::lock_guard<boost::mutex> lock(mtx_);
>>>>>>> 360cbd4b
   return(slave_);
}

//! Query the minimum access size in bytes for interface
uint32_t rim::Master::reqMinAccess() {
   return(slave_->doMinAccess());
}

//! Query the maximum access size in bytes for interface
uint32_t rim::Master::reqMaxAccess() {
   return(slave_->doMaxAccess());
}

//! Query the offset
uint64_t rim::Master::reqAddress() {
   return(slave_->doAddress());
}

//! Get error
uint32_t rim::Master::getError() {
   return error_;
}

//! Rst error
void rim::Master::setError(uint32_t error) {
   rogue::GilRelease noGil;
   boost::lock_guard<boost::mutex> lock(mtx_);

   error_ = error;
}

//! Set timeout
void rim::Master::setTimeout(uint64_t timeout) {
   rogue::GilRelease noGil;
   boost::lock_guard<boost::mutex> lock(mtx_);

   if (timeout == 0 ) {
      sumTime_.tv_sec  = 1;
      sumTime_.tv_usec = 0;
   } else {
      sumTime_.tv_sec = (timeout / 1000000);
      sumTime_.tv_usec = (timeout % 1000000);
   }
}

uint32_t rim::Master::intTransaction(uint64_t address, rim::MasterTransaction *tran, uint32_t type) {
   std::map<uint32_t, rim::MasterTransaction>::iterator it;
   struct timeval currTime;
   rim::SlavePtr slave;
   uint32_t id;

   {
      rogue::GilRelease noGil;
      boost::lock_guard<boost::mutex> lock(mtx_);
      slave = slave_;
      id    = genId();

      tran->endTime.tv_sec = 0;
      tran->endTime.tv_usec = 0;

      gettimeofday(&(tran->startTime),NULL);

      tran_[id] = *tran;
   }

   log_->debug("Request transaction type=%i id=%i",type,id);

   slave->doTransaction(id,shared_from_this(),address,tran->tSize,type);

   // Update time after transaction is started, but not if transaction has already completed
   rogue::GilRelease noGil;
   boost::lock_guard<boost::mutex> lock(mtx_);

   it = tran_.find(id);
   if ( it != tran_.end() ) {
      gettimeofday(&currTime,NULL);
      timeradd(&currTime,&sumTime_,&(tran->endTime));
      tran_[id] = *tran;
   }
   return(id);
}

//! Post a transaction, called locally, forwarded to slave
uint32_t rim::Master::reqTransaction(uint64_t address, uint32_t size, void *data, uint32_t type) {
   rim::MasterTransaction tran;

   memset(&(tran.pyBuf),0,sizeof(Py_buffer));

   tran.pyValid = false;
   tran.tData   = (uint8_t *)data;
   tran.tSize   = size;

   return(intTransaction(address,&tran,type));
}

//! Post a transaction, called locally, forwarded to slave, python version
uint32_t rim::Master::reqTransactionPy(uint64_t address, boost::python::object p, uint32_t size, uint32_t offset, uint32_t type) {
   rim::MasterTransaction tran;

   if ( PyObject_GetBuffer(p.ptr(),&(tran.pyBuf),PyBUF_SIMPLE) < 0 )
      throw(rogue::GeneralError("Master::reqTransactionPy","Python Buffer Error"));

   if ( size == 0 ) tran.tSize = tran.pyBuf.len;
   else tran.tSize = size;

   if ( (tran.tSize + offset) > tran.pyBuf.len ) {
      PyBuffer_Release(&(tran.pyBuf));
      throw(rogue::GeneralError::boundary("Master::reqTransactionPy",(tran.tSize+offset),tran.pyBuf.len));
   }

   tran.pyValid = true;
   tran.tData   = ((uint8_t *)tran.pyBuf.buf) + offset;

   return(intTransaction(address,&tran,type));
}

//! Reset transaction data, not python safe, needs lock
void rim::Master::rstTransaction(uint32_t id, uint32_t error, bool notify) {
   std::map<uint32_t, rim::MasterTransaction>::iterator it;

   it = tran_.find(id);
   if ( it == tran_.end() ) {
      log_->info("Reset transaction failed to find transaction id=%i",id);
      return;
   }

   log_->debug("Resetting transaction id=%i",id);

   if ( it->second.pyValid ) PyBuffer_Release(&(it->second.pyBuf));

   tran_.erase(it);

   if ( error != 0 ) error_ = error;
   if ( notify ) cond_.notify_all();
}

//! End current transaction, ensures data pointer is not update and de-allocates python buffer
void rim::Master::endTransaction(uint32_t id) {
   rogue::GilRelease noGil;
   boost::lock_guard<boost::mutex> lock(mtx_);

   log_->debug("End transaction id=%i",id);

   if ( id == 0 ) {
      std::map<uint32_t, rim::MasterTransaction>::iterator it;
      for ( it=tran_.begin(); it != tran_.end(); it++ ) rstTransaction(it->first,0,false);
   } else rstTransaction(id,0,false);
}

//! Transaction complete, set by slave, error passed
void rim::Master::doneTransaction(uint32_t id, uint32_t error) { 
   rogue::GilRelease noGil;
   boost::lock_guard<boost::mutex> lock(mtx_);
   log_->debug("Done transaction id=%i",id);
   rstTransaction(id,error,true);
}

//! Set to master from slave, called by slave
void rim::Master::setTransactionData(uint32_t id, void *data, uint32_t offset, uint32_t size) { 
   rogue::GilRelease noGil;
   boost::lock_guard<boost::mutex> lock(mtx_);

   std::map<uint32_t, rim::MasterTransaction>::iterator it;

   it = tran_.find(id);
   if ( it == tran_.end() ) {
      log_->info("Set transaction data failed to find transaction id=%i",id);
      return;
   }

   if ( (offset + size) > it->second.tSize ) return;

   log_->debug("Set transaction data id=%i",id);
   memcpy(it->second.tData + offset, data, size);
}

//! Set to master from slave, called by slave to push data into master. Python Version.
void rim::Master::setTransactionDataPy(uint32_t id, uint32_t offset, boost::python::object p) {
   Py_buffer pb;

   if ( PyObject_GetBuffer(p.ptr(),&pb,PyBUF_SIMPLE) < 0 )
      throw(rogue::GeneralError("Master::setTransactionDataPy","Python Buffer Error"));
   
   setTransactionData(id, pb.buf, offset, pb.len);
   PyBuffer_Release(&pb);
}

//! Get from master to slave, called by slave
void rim::Master::getTransactionData(uint32_t id, void *data, uint32_t offset, uint32_t size) { 
   rogue::GilRelease noGil;
   boost::lock_guard<boost::mutex> lock(mtx_);

   std::map<uint32_t, rim::MasterTransaction>::iterator it;

   it = tran_.find(id);
   if ( it == tran_.end() ) {
      log_->info("Get transaction data failed to find transaction id=%i",id);
      return;
   }

   if ( (offset + size) > it->second.tSize ) return;

   log_->debug("Get transaction data id=%i",id);
   memcpy(data,it->second.tData + offset, size);
}

//! Get from master to slave, called by slave to pull data from mater. Python Version.
void rim::Master::getTransactionDataPy(uint32_t id, uint32_t offset, boost::python::object p) {
   Py_buffer pb;

   if ( PyObject_GetBuffer(p.ptr(),&pb,PyBUF_SIMPLE) < 0 )
      throw(rogue::GeneralError("Master::getTransactionDataPy","Python Buffer Error"));
   
   getTransactionData(id, pb.buf, offset, pb.len);
   PyBuffer_Release(&pb);
}

void rim::Master::setup_python() {
   bp::class_<rim::MasterWrap, rim::MasterWrapPtr, boost::noncopyable>("Master",bp::init<>())
      .def("_setSlave",           &rim::Master::setSlave)
      .def("_getSlave",           &rim::Master::getSlave)
      .def("_tranCount",          &rim::Master::tranCount)
      .def("_reqMinAccess",       &rim::Master::reqMinAccess)
      .def("_reqMaxAccess",       &rim::Master::reqMaxAccess)
      .def("_reqAddress",         &rim::Master::reqAddress)
      .def("_getError",           &rim::Master::getError)
      .def("_setError",           &rim::Master::setError)
      .def("_setTimeout",         &rim::Master::setTimeout)
      .def("_reqTransaction",     &rim::Master::reqTransactionPy)
      .def("_endTransaction",     &rim::Master::endTransaction)
      .def("_doneTransaction",    &rim::Master::doneTransaction, &rim::MasterWrap::defDoneTransaction)
      .def("_setTransactionData", &rim::Master::setTransactionDataPy)
      .def("_getTransactionData", &rim::Master::getTransactionDataPy)
      .def("_waitTransaction",    &rim::Master::waitTransaction)
   ;

   bp::register_ptr_to_python< boost::shared_ptr<rim::Master> >();
   bp::implicitly_convertible<rim::MasterWrapPtr, rim::MasterPtr>();
}

//! Transaction complete, called by slave when transaction is complete, error passed
void rim::MasterWrap::doneTransaction(uint32_t id, uint32_t error) {
   bool found = false;
   {
      rogue::ScopedGil gil;

      if (boost::python::override pb = this->get_override("_doneTransaction")) {
         try {
            pb(id,error);
         } catch (...) {
            PyErr_Print();
         }
         found = true;
      }
   }
   if ( !found ) rim::Master::doneTransaction(id,error);
}

//! Transaction complete, called by slave when transaction is complete, error passed
void rim::MasterWrap::defDoneTransaction(uint32_t id, uint32_t error) {
   rim::Master::doneTransaction(id,error);
}

// Wait for transaction. Timeout in seconds
void rim::Master::waitTransaction(uint32_t id) {
   struct timeval currTime;

   std::map<uint32_t, rim::MasterTransaction>::iterator it;

   rogue::GilRelease noGil;
   boost::unique_lock<boost::mutex> lock(mtx_);

   // No id means wait for all
   if ( id == 0 ) it = tran_.begin();
   else it = tran_.find(id);

   while (it != tran_.end()) {

      // Timeout?
      gettimeofday(&currTime,NULL);
      if ( it->second.endTime.tv_sec != 0 && it->second.endTime.tv_usec != 0 && timercmp(&currTime,&(it->second.endTime),>) ) {
         log_->info("Transaction timeout id=%i start =%i:%i end=%i:%i curr=%i:%i",it->first,
               it->second.startTime.tv_sec, it->second.startTime.tv_usec,
               it->second.endTime.tv_sec,it->second.endTime.tv_usec,
               currTime.tv_sec,currTime.tv_usec);
         rstTransaction(it->first,rim::TimeoutError,false);
      }
      else cond_.timed_wait(lock,boost::posix_time::microseconds(1000));

      if ( id == 0 ) it = tran_.begin();
      else it = tran_.find(id);
   }
}
<|MERGE_RESOLUTION|>--- conflicted
+++ resolved
@@ -85,11 +85,6 @@
 
 //! Get slave
 rim::SlavePtr rim::Master::getSlave () {
-<<<<<<< HEAD
-=======
-   rogue::GilRelease noGil;
-   boost::lock_guard<boost::mutex> lock(mtx_);
->>>>>>> 360cbd4b
    return(slave_);
 }
 
