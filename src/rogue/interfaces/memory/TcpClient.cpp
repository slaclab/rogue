/**
 *-----------------------------------------------------------------------------
 * Title      : Memory Client Network Bridge
 * ----------------------------------------------------------------------------
 * File       : TcpClient.cpp
 * Created    : 2019-01-30
 * ----------------------------------------------------------------------------
 * Description:
 * Memory Client Network Bridge
 * ----------------------------------------------------------------------------
 * This file is part of the rogue software platform. It is subject to
 * the license terms in the LICENSE.txt file found in the top-level directory
 * of this distribution and at:
 *    https://confluence.slac.stanford.edu/display/ppareg/LICENSE.html.
 * No part of the rogue software platform, including this file, may be
 * copied, modified, propagated, or distributed except according to the terms
 * contained in the LICENSE.txt file.
 * ----------------------------------------------------------------------------
**/
#include <rogue/interfaces/memory/TcpClient.h>
#include <rogue/interfaces/memory/Transaction.h>
#include <rogue/interfaces/memory/TransactionLock.h>
#include <rogue/interfaces/memory/Constants.h>
#include <rogue/GeneralError.h>
#include <string.h>
#include <cstring>
#include <memory>
#include <string.h>
#include <inttypes.h>
#include <rogue/GilRelease.h>
#include <rogue/Logging.h>
#include <zmq.h>

namespace rim = rogue::interfaces::memory;

#ifndef NO_PYTHON
#include <boost/python.hpp>
namespace bp  = boost::python;
#endif

//! Class creation
rim::TcpClientPtr rim::TcpClient::create (std::string addr, uint16_t port) {
   rim::TcpClientPtr r = std::make_shared<rim::TcpClient>(addr,port);
   return(r);
}

//! Creator
rim::TcpClient::TcpClient (std::string addr, uint16_t port) : rim::Slave(4,0xFFFFFFFF) {
   int32_t opt;
   std::string logstr;

   logstr = "memory.TcpClient.";
   logstr.append(addr);
   logstr.append(".");
   logstr.append(std::to_string(port));
       
   this->bridgeLog_ = rogue::Logging::create(logstr);

   // Format address
   this->respAddr_ = "tcp://";
   this->respAddr_.append(addr);
   this->respAddr_.append(":");
   this->reqAddr_ = this->respAddr_;

   this->zmqCtx_  = zmq_ctx_new();
   this->zmqResp_ = zmq_socket(this->zmqCtx_,ZMQ_PULL);
   this->zmqReq_  = zmq_socket(this->zmqCtx_,ZMQ_PUSH);

   // Don't buffer when no connection
   opt = 1;
   if ( zmq_setsockopt (this->zmqReq_, ZMQ_IMMEDIATE, &opt, sizeof(int32_t)) != 0 ) 
         throw(rogue::GeneralError("memory::TcpClient::TcpClient","Failed to set socket immediate"));

   this->respAddr_.append(std::to_string(static_cast<long long>(port+1)));
   this->reqAddr_.append(std::to_string(static_cast<long long>(port)));

   this->bridgeLog_->debug("Creating response client port: %s",this->respAddr_.c_str());

<<<<<<< HEAD
   if ( zmq_connect(this->zmqResp_,this->respAddr_.c_str()) < 0 ) 
      throw(rogue::GeneralError::create("memory::TcpCore::TcpCore",
               "Failed to connect to remote port %i at address %s",port+1,addr.c_str()));

   this->bridgeLog_->debug("Creating request client port: %s",this->reqAddr_.c_str());

   if ( zmq_connect(this->zmqReq_,this->reqAddr_.c_str()) < 0 ) 
      throw(rogue::GeneralError::create("memory::TcpCore::TcpCore",
               "Failed to connect to remote port %i at address %s",port,addr.c_str()));

   // Start rx thread
   threadEn_ = true;
   this->thread_ = new std::thread(&rim::TcpClient::runThread, this);
=======
   if ( zmq_connect(this->zmqResp_,this->respAddr_.c_str()) < 0 )
      throw(rogue::GeneralError::network("TcpClient::TcpClient",addr,port+1));

   this->bridgeLog_->debug("Creating request client port: %s",this->reqAddr_.c_str());

   if ( zmq_connect(this->zmqReq_,this->reqAddr_.c_str()) < 0 )
      throw(rogue::GeneralError::network("TcpClient::TcpClient",addr,port));

   // Start rx thread
   this->thread_ = new boost::thread(boost::bind(&rim::TcpClient::runThread, this));

   // Set a thread name
   pthread_setname_np( thread_->native_handle(), "TcpClient" );
>>>>>>> 2b4358cf
}

//! Destructor
rim::TcpClient::~TcpClient() {
  this->close();
}

void rim::TcpClient::close() {
   threadEn_ = false;
   zmq_close(this->zmqResp_);
   zmq_close(this->zmqReq_);
   zmq_term(this->zmqCtx_);
   thread_->join();
}  

//! Post a transaction
void rim::TcpClient::doTransaction(rim::TransactionPtr tran) {
   uint32_t  x;
   uint32_t  msgCnt;
   zmq_msg_t msg[5];
   uint32_t  id;
   uint64_t  addr;
   uint32_t  size;
   uint32_t  type;

   rogue::GilRelease noGil;
   std::lock_guard<std::mutex> block(bridgeMtx_);
   rim::TransactionLockPtr lock = tran->lock();

   // ID message
   id = tran->id();
   zmq_msg_init_size(&(msg[0]),4);
   std::memcpy(zmq_msg_data(&(msg[0])), &id, 4);

   // Addr message
   addr = tran->address();
   zmq_msg_init_size(&(msg[1]),8);
   std::memcpy(zmq_msg_data(&(msg[1])), &addr, 8);

   // Size message
   size = tran->size();
   zmq_msg_init_size(&(msg[2]),4);
   std::memcpy(zmq_msg_data(&(msg[2])), &size, 4);

   // Type message
   type = tran->type();
   zmq_msg_init_size(&(msg[3]),4);
   std::memcpy(zmq_msg_data(&(msg[3])), &type, 4);

   // Write transaction
   if ( type == rim::Write || type == rim::Post ) {
      msgCnt = 5;
      zmq_msg_init_size(&(msg[4]),size);
      std::memcpy(zmq_msg_data(&(msg[4])), tran->begin(), size);
   }

   // Read transaction
   else msgCnt = 4;

   bridgeLog_->debug("Requested transaction id=%" PRIu32 ", addr=0x%" PRIx64
                     ", size=%" PRIu32 ", type=%" PRIu32 ", cnt=%" PRIu32
                     ", port: %s" ,id,addr,size,type,msgCnt,this->reqAddr_.c_str());

   // Send message
<<<<<<< HEAD
   for (x=0; x < msgCnt; x++) {
      if ( zmq_sendmsg(this->zmqReq_,&(msg[x]),((x==(msgCnt-1)?0:ZMQ_SNDMORE))|ZMQ_DONTWAIT) < 0 ) {
         bridgeLog_->warning("Failed to send transaction %" PRIu32", msg %" PRIu32, id, x);
      }
   }
=======
   for (x=0; x < msgCnt; x++)
      zmq_sendmsg(this->zmqReq_,&(msg[x]),(x==(msgCnt-1)?0:ZMQ_SNDMORE));
>>>>>>> 2b4358cf

   // Add transaction
   if ( type == rim::Post ) tran->done();
   else addTransaction(tran);
}

//! Run thread
void rim::TcpClient::runThread() {
   rim::TransactionPtr tran;
   bool      err;
   uint64_t  more;
   size_t    moreSize;
   uint32_t  x;
   uint32_t  msgCnt;
   zmq_msg_t msg[6];
   uint32_t  id;
   uint64_t  addr;
   uint32_t  size;
   uint32_t  type;
   char      result[1000];

   bridgeLog_->logThreadId();

   while(threadEn_) {

         for (x=0; x < 6; x++) zmq_msg_init(&(msg[x]));
         msgCnt = 0;
         x = 0;

         // Get message
         do {

            // Get the message
            if ( zmq_recvmsg(this->zmqResp_,&(msg[x]),0) > 0 ) {
               if ( x != 5 ) x++;
               msgCnt++;

               // Is there more data?
               more = 0;
               moreSize = 8;
               zmq_getsockopt(this->zmqResp_, ZMQ_RCVMORE, &more, &moreSize);
            } else more = 1;
      } while ( threadEn_ && more );

         // Proper message received
         if ( msgCnt == 6 ) {

            // Check sizes
            if ( (zmq_msg_size(&(msg[0])) != 4) || (zmq_msg_size(&(msg[1])) != 8) ||
                 (zmq_msg_size(&(msg[2])) != 4) || (zmq_msg_size(&(msg[3])) != 4) ||
                 (zmq_msg_size(&(msg[5])) > 999) ) {
               bridgeLog_->warning("Bad message sizes");
               for (x=0; x < msgCnt; x++) zmq_msg_close(&(msg[x]));
               continue; // while (1)
            }

            // Get return fields
            std::memcpy(&id,     zmq_msg_data(&(msg[0])), 4);
            std::memcpy(&addr,   zmq_msg_data(&(msg[1])), 8);
            std::memcpy(&size,   zmq_msg_data(&(msg[2])), 4);
            std::memcpy(&type,   zmq_msg_data(&(msg[3])), 4);

            memset(result,0,1000);
            std::strncpy(result, (char*)zmq_msg_data(&(msg[5])), zmq_msg_size(&(msg[5])));

            // Find Transaction
            if ( (tran = getTransaction(id)) == NULL ) {
               bridgeLog_->warning("Failed to find transaction id=%" PRIu32,id);
               for (x=0; x < msgCnt; x++) zmq_msg_close(&(msg[x]));
               continue; // while (1)
            }

            // Lock transaction
            rim::TransactionLockPtr lock = tran->lock();

            // Transaction expired
            if ( tran->expired() ) {
               bridgeLog_->warning("Transaction expired. Id=%" PRIu32,id);
               for (x=0; x < msgCnt; x++) zmq_msg_close(&(msg[x]));
               continue; // while (1)
            }

            // Double check transaction
            if ( (addr != tran->address()) || (size != tran->size()) || (type != tran->type()) ) {
               bridgeLog_->warning("Transaction data mistmatch. Id=%" PRIu32,id);
               tran->error("Transaction data mismatch in TcpClient");
               for (x=0; x < msgCnt; x++) zmq_msg_close(&(msg[x]));
               continue; // while (1)
            }

            // Copy data if read
            if ( type != rim::Write ) {
               if (zmq_msg_size(&(msg[4])) != size) {
                  bridgeLog_->warning("Transaction size mistmatch. Id=%" PRIu32,id);
                  tran->error("Received transaction response did not match header size");
                  for (x=0; x < msgCnt; x++) zmq_msg_close(&(msg[x]));
                  continue; // while (1)
               }
               std::memcpy(tran->begin(),zmq_msg_data(&(msg[4])), size);
            }
            if ( strlen(result) > 0 ) tran->error(result);
            else tran->done();
            bridgeLog_->debug("Response for transaction id=%" PRIu32 ", addr=0x%" PRIx64
                              ", size=%" PRIu32 ", type=%" PRIu32 ", cnt=%" PRIu32
                              ", port: %s", id,addr,size,type,msgCnt, this->respAddr_.c_str());
         }
         for (x=0; x < msgCnt; x++) zmq_msg_close(&(msg[x]));
      }
}

void rim::TcpClient::setup_python () {
#ifndef NO_PYTHON

   bp::class_<rim::TcpClient, rim::TcpClientPtr, bp::bases<rim::Slave>, boost::noncopyable >("TcpClient",bp::init<std::string,uint16_t>())
       .def("close", &rim::TcpClient::close);

   bp::implicitly_convertible<rim::TcpClientPtr, rim::SlavePtr>();
#endif
}
<|MERGE_RESOLUTION|>--- conflicted
+++ resolved
@@ -76,35 +76,22 @@
 
    this->bridgeLog_->debug("Creating response client port: %s",this->respAddr_.c_str());
 
-<<<<<<< HEAD
-   if ( zmq_connect(this->zmqResp_,this->respAddr_.c_str()) < 0 ) 
+   if ( zmq_connect(this->zmqResp_,this->respAddr_.c_str()) < 0 )
       throw(rogue::GeneralError::create("memory::TcpCore::TcpCore",
                "Failed to connect to remote port %i at address %s",port+1,addr.c_str()));
 
    this->bridgeLog_->debug("Creating request client port: %s",this->reqAddr_.c_str());
 
-   if ( zmq_connect(this->zmqReq_,this->reqAddr_.c_str()) < 0 ) 
+   if ( zmq_connect(this->zmqReq_,this->reqAddr_.c_str()) < 0 )
       throw(rogue::GeneralError::create("memory::TcpCore::TcpCore",
                "Failed to connect to remote port %i at address %s",port,addr.c_str()));
 
    // Start rx thread
    threadEn_ = true;
    this->thread_ = new std::thread(&rim::TcpClient::runThread, this);
-=======
-   if ( zmq_connect(this->zmqResp_,this->respAddr_.c_str()) < 0 )
-      throw(rogue::GeneralError::network("TcpClient::TcpClient",addr,port+1));
-
-   this->bridgeLog_->debug("Creating request client port: %s",this->reqAddr_.c_str());
-
-   if ( zmq_connect(this->zmqReq_,this->reqAddr_.c_str()) < 0 )
-      throw(rogue::GeneralError::network("TcpClient::TcpClient",addr,port));
-
-   // Start rx thread
-   this->thread_ = new boost::thread(boost::bind(&rim::TcpClient::runThread, this));
 
    // Set a thread name
    pthread_setname_np( thread_->native_handle(), "TcpClient" );
->>>>>>> 2b4358cf
 }
 
 //! Destructor
@@ -169,16 +156,11 @@
                      ", port: %s" ,id,addr,size,type,msgCnt,this->reqAddr_.c_str());
 
    // Send message
-<<<<<<< HEAD
    for (x=0; x < msgCnt; x++) {
       if ( zmq_sendmsg(this->zmqReq_,&(msg[x]),((x==(msgCnt-1)?0:ZMQ_SNDMORE))|ZMQ_DONTWAIT) < 0 ) {
          bridgeLog_->warning("Failed to send transaction %" PRIu32", msg %" PRIu32, id, x);
       }
    }
-=======
-   for (x=0; x < msgCnt; x++)
-      zmq_sendmsg(this->zmqReq_,&(msg[x]),(x==(msgCnt-1)?0:ZMQ_SNDMORE));
->>>>>>> 2b4358cf
 
    // Add transaction
    if ( type == rim::Post ) tran->done();
