--- conflicted
+++ resolved
@@ -7,12 +7,12 @@
  * Description:
  * Interface between RemoteVariables and lower level memory transactions.
  * ----------------------------------------------------------------------------
- * This file is part of the rogue software platform. It is subject to
- * the license terms in the LICENSE.txt file found in the top-level directory
- * of this distribution and at:
- *    https://confluence.slac.stanford.edu/display/ppareg/LICENSE.html.
- * No part of the rogue software platform, including this file, may be
- * copied, modified, propagated, or distributed except according to the terms
+ * This file is part of the rogue software platform. It is subject to 
+ * the license terms in the LICENSE.txt file found in the top-level directory 
+ * of this distribution and at: 
+ *    https://confluence.slac.stanford.edu/display/ppareg/LICENSE.html. 
+ * No part of the rogue software platform, including this file, may be 
+ * copied, modified, propagated, or distributed except according to the terms 
  * contained in the LICENSE.txt file.
  * ----------------------------------------------------------------------------
 **/
@@ -62,13 +62,8 @@
 rim::Block::Block (uint64_t offset, uint32_t size) {
    path_       = "Undefined";
    mode_       = "RW";
-<<<<<<< HEAD
-   bulkEn_     = false;
-   updateEn_   = false;
-=======
    bulkOpEn_   = false;
    updateEn_     = false;
->>>>>>> 69259760
    offset_     = offset;
    size_       = size;
    verifyEn_   = false;
@@ -217,7 +212,7 @@
          // Set transaction pointer
          tData = blockData_ + tOff;
 
-         // Track verify after writes.
+         // Track verify after writes. 
          // Only verify blocks that have been written since last verify
          if ( type == rim::Write ) {
             verifyBase_ = tOff;
@@ -232,7 +227,7 @@
       // Start transaction
       reqTransaction(offset_+tOff, tSize, tData, type);
    }
-
+            
    if ( check ) checkTransaction();
 }
 
@@ -354,13 +349,8 @@
          mode_ = (*vit)->mode_;
       }
 
-<<<<<<< HEAD
-      if ( (*vit)->bulkEn_   ) bulkEn_   = true;
+      if ( (*vit)->bulkOpEn_ ) bulkOpEn_ = true;
       if ( (*vit)->updateNotify_ ) updateEn_ = true;
-=======
-      if ( (*vit)->bulkOpEn_ ) bulkOpEn_ = true;
-      if ( (*vit)->updateEn_ ) updateEn_ = true;
->>>>>>> 69259760
 
       // If variable modes mismatch, set block to read/write
       if ( mode_ != (*vit)->mode_ ) mode_ = "RW";
@@ -369,12 +359,12 @@
       for (x=0; x < (*vit)->bitOffset_.size(); x++) {
 
          // Variable allows overlaps, add to overlap enable mask
-         if ( (*vit)->overlapEn_ )
+         if ( (*vit)->overlapEn_ ) 
             setBits(oleMask,(*vit)->bitOffset_[x],(*vit)->bitSize_[x]);
 
          // Otherwise add to exclusive mask and check for existing mapping
          else {
-            if (anyBits(excMask,(*vit)->bitOffset_[x],(*vit)->bitSize_[x]))
+            if (anyBits(excMask,(*vit)->bitOffset_[x],(*vit)->bitSize_[x])) 
                throw(rogue::GeneralError::create("Block::addVariables",
                      "Variable bit overlap detected for block %s with address 0x%.8x",
                      path_.c_str(), address()));
@@ -397,7 +387,7 @@
 
    // Check for overlaps by anding exclusive and overlap bit vectors
    for (x=0; x < size_; x++) {
-      if ( oleMask[x] & excMask[x] )
+      if ( oleMask[x] & excMask[x] ) 
          throw(rogue::GeneralError::create("Block::addVariables",
                "Variable bit overlap detected for block %s with address 0x%.8x",
                path_.c_str(), address()));
@@ -598,13 +588,13 @@
 void rim::Block::setUIntPy ( bp::object &value, rim::Variable *var ) {
    bp::extract<uint64_t> tmp(value);
 
-   if ( !tmp.check() )
+   if ( !tmp.check() ) 
       throw(rogue::GeneralError::create("Block::setUInt","Failed to extract value for %s.",var->name_.c_str()));
 
    uint64_t val = tmp;
 
    // Check range
-   if ( (var->minValue_ !=0 && var->maxValue_ != 0) && (val > var->maxValue_ || val < var->minValue_) )
+   if ( (var->minValue_ !=0 && var->maxValue_ != 0) && (val > var->maxValue_ || val < var->minValue_) ) 
       throw(rogue::GeneralError::create("Block::setUInt",
          "Value range error for %s. Value=%li, Min=%f, Max=%f",var->name_.c_str(),val,var->minValue_,var->maxValue_));
 
@@ -629,7 +619,7 @@
 void rim::Block::setUInt ( const uint64_t &val, rim::Variable *var ) {
 
    // Check range
-   if ( (var->minValue_ !=0 && var->maxValue_ != 0) && (val > var->maxValue_ || val < var->minValue_) )
+   if ( (var->minValue_ !=0 && var->maxValue_ != 0) && (val > var->maxValue_ || val < var->minValue_) ) 
       throw(rogue::GeneralError::create("Block::setUInt",
          "Value range error for %s. Value=%li, Min=%f, Max=%f",var->name_.c_str(),val,var->minValue_,var->maxValue_));
 
@@ -655,13 +645,13 @@
 void rim::Block::setIntPy ( bp::object &value, rim::Variable *var ) {
    bp::extract<uint64_t> tmp(value);
 
-   if ( !tmp.check() )
+   if ( !tmp.check() ) 
       throw(rogue::GeneralError::create("Block::setInt","Failed to extract value for %s.",var->name_.c_str()));
 
    uint64_t val = tmp;
 
    // Check range
-   if ( (var->minValue_ !=0 && var->maxValue_ != 0) && (val > var->maxValue_ || val < var->minValue_) )
+   if ( (var->minValue_ !=0 && var->maxValue_ != 0) && (val > var->maxValue_ || val < var->minValue_) ) 
       throw(rogue::GeneralError::create("Block::setInt",
          "Value range error for %s. Value=%li, Min=%f, Max=%f",var->name_.c_str(),val,var->minValue_,var->maxValue_));
 
@@ -689,7 +679,7 @@
 void rim::Block::setInt ( const int64_t &val, rim::Variable *var ) {
 
    // Check range
-   if ( (var->minValue_ !=0 && var->maxValue_ != 0) && (val > var->maxValue_ || val < var->minValue_) )
+   if ( (var->minValue_ !=0 && var->maxValue_ != 0) && (val > var->maxValue_ || val < var->minValue_) ) 
       throw(rogue::GeneralError::create("Block::setInt",
          "Value range error for %s. Value=%li, Min=%f, Max=%f",var->name_.c_str(),val,var->minValue_,var->maxValue_));
 
@@ -719,7 +709,7 @@
 void rim::Block::setBoolPy ( bp::object &value, rim::Variable *var ) {
    bp::extract<bool> tmp(value);
 
-   if ( !tmp.check() )
+   if ( !tmp.check() ) 
       throw(rogue::GeneralError::create("Block::setBool","Failed to extract value for %s.",var->name_.c_str()));
 
    uint8_t val = (uint8_t)tmp;
@@ -764,7 +754,7 @@
    uint8_t * getBuffer = (uint8_t *)malloc(var->byteSize_);
    bp::extract<char *> tmp(value);
 
-   if ( !tmp.check() )
+   if ( !tmp.check() ) 
       throw(rogue::GeneralError::create("Block::setString","Failed to extract value for %s.",var->name_.c_str()));
 
    memcpy(getBuffer,tmp,var->byteSize_);
@@ -814,13 +804,13 @@
 void rim::Block::setFloatPy ( bp::object &value, rim::Variable *var ) {
    bp::extract<float> tmp(value);
 
-   if ( !tmp.check() )
+   if ( !tmp.check() ) 
       throw(rogue::GeneralError::create("Block::setFloat","Failed to extract value for %s.",var->name_.c_str()));
 
    float val = tmp;
 
    // Check range
-   if ( (var->minValue_ !=0 && var->maxValue_ != 0) && (val > var->maxValue_ || val < var->minValue_) )
+   if ( (var->minValue_ !=0 && var->maxValue_ != 0) && (val > var->maxValue_ || val < var->minValue_) ) 
       throw(rogue::GeneralError::create("Block::setFloat",
          "Value range error for %s. Value=%f, Min=%f, Max=%f",var->name_.c_str(),val,var->minValue_,var->maxValue_));
 
@@ -844,7 +834,7 @@
 void rim::Block::setFloat ( const float &val, rim::Variable *var ) {
 
    // Check range
-   if ( (var->minValue_ !=0 && var->maxValue_ != 0) && (val > var->maxValue_ || val < var->minValue_) )
+   if ( (var->minValue_ !=0 && var->maxValue_ != 0) && (val > var->maxValue_ || val < var->minValue_) ) 
       throw(rogue::GeneralError::create("Block::setFloat",
          "Value range error for %s. Value=%f, Min=%f, Max=%f",var->name_.c_str(),val,var->minValue_,var->maxValue_));
 
@@ -871,13 +861,13 @@
 void rim::Block::setDoublePy ( bp::object &value, rim::Variable *var ) {
    bp::extract<double> tmp(value);
 
-   if ( !tmp.check() )
+   if ( !tmp.check() ) 
       throw(rogue::GeneralError::create("Block::setDouble","Failed to extract value for %s.",var->name_.c_str()));
 
    double val = tmp;
 
    // Check range
-   if ( (var->minValue_ !=0 && var->maxValue_ != 0) && (val > var->maxValue_ || val < var->minValue_) )
+   if ( (var->minValue_ !=0 && var->maxValue_ != 0) && (val > var->maxValue_ || val < var->minValue_) ) 
       throw(rogue::GeneralError::create("Block::setDouble",
          "Value range error for %s. Value=%f, Min=%f, Max=%f",var->name_.c_str(),val,var->minValue_,var->maxValue_));
 
@@ -901,7 +891,7 @@
 void rim::Block::setDouble ( const double &val, rim::Variable *var ) {
 
    // Check range
-   if ( (var->minValue_ !=0 && var->maxValue_ != 0) && (val > var->maxValue_ || val < var->minValue_) )
+   if ( (var->minValue_ !=0 && var->maxValue_ != 0) && (val > var->maxValue_ || val < var->minValue_) ) 
       throw(rogue::GeneralError::create("Block::setDouble",
          "Value range error for %s. Value=%f, Min=%f, Max=%f",var->name_.c_str(),val,var->minValue_,var->maxValue_));
 
@@ -927,13 +917,13 @@
 void rim::Block::setFixedPy ( bp::object &value, rim::Variable *var ) {
    bp::extract<double> tmp(value);
 
-   if ( !tmp.check() )
+   if ( !tmp.check() ) 
       throw(rogue::GeneralError::create("Block::setFixed","Failed to extract value for %s.",var->name_.c_str()));
 
    double tmp2 = tmp;
 
    // Check range
-   if ( (var->minValue_ !=0 && var->maxValue_ != 0) && (tmp2 > var->maxValue_ || tmp2 < var->minValue_) )
+   if ( (var->minValue_ !=0 && var->maxValue_ != 0) && (tmp2 > var->maxValue_ || tmp2 < var->minValue_) ) 
       throw(rogue::GeneralError::create("Block::setFIxed",
          "Value range error for %s. Value=%f, Min=%f, Max=%f",var->name_.c_str(),tmp2,var->minValue_,var->maxValue_));
 
@@ -964,7 +954,7 @@
 void rim::Block::setFixed ( const double &val, rim::Variable *var ) {
 
    // Check range
-   if ( (var->minValue_ !=0 && var->maxValue_ != 0) && (val > var->maxValue_ || val < var->minValue_) )
+   if ( (var->minValue_ !=0 && var->maxValue_ != 0) && (val > var->maxValue_ || val < var->minValue_) ) 
       throw(rogue::GeneralError::create("Block::setFIxed",
          "Value range error for %s. Value=%f, Min=%f, Max=%f",var->name_.c_str(),val,var->minValue_,var->maxValue_));
 
