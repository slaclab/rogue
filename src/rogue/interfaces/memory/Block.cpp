/**
 *-----------------------------------------------------------------------------
 * Title      : Memory Block
 * ----------------------------------------------------------------------------
 * File       : Block.cpp
 * ----------------------------------------------------------------------------
 * Description:
 * Interface between RemoteVariables and lower level memory transactions.
 * ----------------------------------------------------------------------------
 * This file is part of the rogue software platform. It is subject to 
 * the license terms in the LICENSE.txt file found in the top-level directory 
 * of this distribution and at: 
 *    https://confluence.slac.stanford.edu/display/ppareg/LICENSE.html. 
 * No part of the rogue software platform, including this file, may be 
 * copied, modified, propagated, or distributed except according to the terms 
 * contained in the LICENSE.txt file.
 * ----------------------------------------------------------------------------
**/
#include <rogue/interfaces/memory/Block.h>
#include <rogue/interfaces/memory/Variable.h>
#include <rogue/interfaces/memory/Transaction.h>
#include <rogue/interfaces/memory/Constants.h>
#include <rogue/GilRelease.h>
#include <rogue/ScopedGil.h>
#include <rogue/GeneralError.h>
#include <boost/python.hpp>
#include <memory>
#include <cmath>

namespace rim = rogue::interfaces::memory;
namespace bp  = boost::python;

// Class factory which returns a pointer to a Block (BlockPtr)
rim::BlockPtr rim::Block::create (uint64_t offset, uint32_t size) {
   rim::BlockPtr b = std::make_shared<rim::Block>(offset,size);
   return(b);
}

// Setup class for use in python
void rim::Block::setup_python() {

   bp::class_<rim::Block, rim::BlockPtr, bp::bases<rim::Master>, boost::noncopyable>("Block",bp::init<uint64_t,uint32_t>())
       .add_property("path",      &rim::Block::path)
       .add_property("mode",      &rim::Block::mode)
       .add_property("bulkEn",    &rim::Block::bulkEn)
       .add_property("overlapEn", &rim::Block::overlapEn)
       .add_property("offset",    &rim::Block::offset)
       .add_property("address",   &rim::Block::address)
       .add_property("size",      &rim::Block::size)
       .def("setEnable",          &rim::Block::setEnable)
       .def("startTransaction",   &rim::Block::startTransactionPy)
       .def("checkTransaction",   &rim::Block::checkTransactionPy)
       .def("addVariables",       &rim::Block::addVariablesPy)
       .def("_rateTest",          &rim::Block::rateTest)
       .add_property("variables", &rim::Block::variablesPy)
   ;

   bp::implicitly_convertible<rim::BlockPtr, rim::MasterPtr>();
}

// Create a Hub device with a given offset
rim::Block::Block (uint64_t offset, uint32_t size) {
   path_         = "Undefined";
   mode_         = "RW";
   bulkEn_       = false;
   updateEn_     = false;
   offset_       = offset;
   size_         = size;
   verifyEn_     = false;
   verifyReq_    = false;
   doUpdate_     = false;
   blockPyTrans_ = false;
   enable_       = false;
   stale_        = false;

   verifyBase_ = 0; // Verify Range
   verifySize_ = 0; // Verify Range

   blockData_ = (uint8_t *)malloc(size_);
   memset(blockData_,0,size_);

   verifyData_ = (uint8_t *)malloc(size_);
   memset(verifyData_,0,size_);

   verifyMask_ = (uint8_t *)malloc(size_);
   memset(verifyMask_,0,size_);
}

// Destroy the Hub
rim::Block::~Block() {

   // Custom clean
   customClean();

   free(blockData_);
   free(verifyData_);
   free(verifyMask_);
}

// Return the path of the block
std::string rim::Block::path() {
   return path_;
}

// Return the mode of the block
std::string rim::Block::mode() {
   return mode_;
}

// Return bulk enable flag
bool rim::Block::bulkEn() {
   return bulkEn_;
}

// Return overlap enable flag
bool rim::Block::overlapEn() {
   return overlapEn_;
}

// Set enable state
void rim::Block::setEnable(bool newState) {
   rogue::GilRelease noGil;
   std::lock_guard<std::mutex> lock(mtx_);
   enable_ = newState;
}

// Get offset of this Block
uint64_t rim::Block::offset() {
   return offset_;
}

// Get full address of this Block
uint64_t rim::Block::address() {
   return(reqAddress() | offset_);
}

// Get size of this block in bytes.
uint32_t rim::Block::size() {
   return size_;
}

<<<<<<< HEAD
// Get memory base id of this block
uint32_t rim::Block::memBaseId() {
   return(reqSlaveId());
}

// Block transactions
bool rim::Block::blockPyTrans() {
    return blockPyTrans_;
}

=======
>>>>>>> 9da4e02b
// Start a transaction for this block
void rim::Block::startTransaction(uint32_t type, bool forceWr, bool check, rim::Variable *var) {
   uint32_t  x;
   uint32_t  tOff;
   uint32_t  tSize;
   uint8_t * tData;
   uint32_t  highByte;
   uint32_t  lowByte;

   std::vector<rim::VariablePtr>::iterator vit;

   // Check for valid combinations
   if ( (type == rim::Write  and ((mode_ == "RO")  || (!stale_ && !forceWr))) ||
        (type == rim::Post   and  (mode_ == "RO")) ||
        (type == rim::Read   and ((mode_ == "WO")  || stale_)) ||
        (type == rim::Verify and ((mode_ == "WO")  || (mode_ == "RO") || stale_ || !verifyReq_ )) ) return;

   {
      rogue::GilRelease noGil;
      std::lock_guard<std::mutex> lock(mtx_);
      waitTransaction(0);
      clearError();

      // Determine transaction range
      if ( var == NULL ) {
         lowByte = 0;
         highByte = size_-1;
         if ( type == rim::Write || type == rim::Post ) {
            stale_ = false;
            for ( vit = variables_.begin(); vit != variables_.end(); ++vit ) (*vit)->stale_ = false;
         }
      } else {
          lowByte = var->lowTranByte_;
          highByte = var->highTranByte_;

         if ( type == rim::Write || type == rim::Post ) {
            stale_ = false;
            for ( vit = variables_.begin(); vit != variables_.end(); ++vit ) {
               (*vit)->stale_ = false;
               if ( (*vit)->stale_ ) {
                  if ( (*vit)->lowTranByte_  < lowByte  ) lowByte  = (*vit)->lowTranByte_;
                  if ( (*vit)->highTranByte_ > highByte ) highByte = (*vit)->highTranByte_;
               }
            }
         }
      }

      // Device is disabled, check after clearing stale states
      if ( ! enable_ ) return;

      // Setup verify data, clear verify write flag if verify transaction
      if ( type == rim::Verify) {
         tOff  = verifyBase_;
         tSize = verifySize_;
         tData = verifyData_ + verifyBase_;
         verifyReq_ = false;
      }

      // Not a verify transaction
      else {

         // Derive offset and size based upon min transaction size
         tOff  = lowByte;
         tSize = (highByte - lowByte) + 1;

         // Set transaction pointer
         tData = blockData_ + tOff;

         // Track verify after writes. 
         // Only verify blocks that have been written since last verify
         if ( type == rim::Write ) {
            verifyBase_ = tOff;
            verifySize_ = (verifyEn_)?tSize:0;
            verifyReq_  = verifyEn_;
         }
      }
      doUpdate_ = updateEn_;

      bLog_->debug("Start transaction type = %i, Offset=0x%x, lByte=%i, hByte=%i, tOff=0x%x, tSize=%i",type,offset_,lowByte,highByte,tOff,tSize);

      // Start transaction
      reqTransaction(offset_+tOff, tSize, tData, type);
   }
            
   if ( check ) checkTransaction();
}

#ifndef NO_PYTHON

// Start a transaction for this block
void rim::Block::startTransactionPy(uint32_t type, bool forceWr, bool check, rim::VariablePtr var) {
   if ( blockPyTrans_ ) return;

   startTransaction(type,forceWr,check,var.get());
}

#endif

// Check transaction result
bool rim::Block::checkTransaction() {
   std::string err;
   bool locUpdate;
   uint32_t x;

   {
      rogue::GilRelease noGil;
      std::lock_guard<std::mutex> lock(mtx_);
      waitTransaction(0);

      err = getError();
      clearError();

      if ( err != "" ) {
         throw(rogue::GeneralError::create("Block::checkTransaction",
            "Transaction error for block %s with address 0x%.8x. Error %s",
            path_.c_str(), address(), err.c_str()));
      }

      // Device is disabled
      if ( ! enable_ ) return false;

      // Check verify data if verify size is set and verifyReq is not set
      if ( verifySize_ != 0 && ! verifyReq_ ) {
         bLog_->debug("Verfying data. Base=0x%x, size=%i",verifyBase_,verifySize_);

         for (x=verifyBase_; x < verifyBase_ + verifySize_; x++) {
            if ((verifyData_[x] & verifyMask_[x]) != (blockData_[x] & verifyMask_[x])) {
               throw(rogue::GeneralError::create("Block::checkTransaction",
                  "Verify error for block %s with address 0x%.8x. Index: %i. Got: 0x%.2x, Exp: 0x%.2x, Mask: 0x%.2x",
                  path_.c_str(), address(), x, verifyData_[x], blockData_[x], verifyMask_[x]));
            }
         }
         verifySize_ = 0;
      }
      bLog_->debug("Transaction complete");

      locUpdate = doUpdate_;
      doUpdate_ = false;
   }
   return locUpdate;
}

#ifndef NO_PYTHON

// Check transaction result
void rim::Block::checkTransactionPy() {
   if ( blockPyTrans_ ) return;

   if ( checkTransaction() ) varUpdate();
}

#endif

// Write sequence
void rim::Block::write(rim::Variable *var) {
   startTransaction(rim::Write,true,false,var);
   startTransaction(rim::Verify,false,false,var);
   checkTransaction();
}

// Read sequence
void rim::Block::read(rim::Variable *var) {
   startTransaction(rim::Read,false,false,var);
   checkTransaction();
}

#ifndef NO_PYTHON

// Call variable update for all variables
void rim::Block::varUpdate() {
   std::vector<rim::VariablePtr>::iterator vit;

   rogue::ScopedGil gil;

   for ( vit = variables_.begin(); vit != variables_.end(); ++vit ) {
      if ( (*vit)->updateEn_ ) (*vit)->queueUpdate();
   }
}

#endif

// Add variables to block
void rim::Block::addVariables (std::vector<rim::VariablePtr> variables) {
   std::vector<rim::VariablePtr>::iterator vit;

   uint32_t x;

   uint8_t excMask[size_];
   uint8_t oleMask[size_];

   memset(excMask,0,size_);
   memset(oleMask,0,size_);

   variables_ = variables;

   for ( vit = variables_.begin(); vit != variables_.end(); ++vit ) {
      (*vit)->block_ = this;

      if ( vit == variables_.begin() ) {
         path_ = (*vit)->path_;
         std::string logName = "memory.block." + path_;
         bLog_ = rogue::Logging::create(logName.c_str());
         mode_ = (*vit)->mode_;
      }

      if ( (*vit)->bulkEn_   ) bulkEn_   = true;
      if ( (*vit)->updateEn_ ) updateEn_ = true;

      // If variable modes mismatch, set block to read/write
      if ( mode_ != (*vit)->mode_ ) mode_ = "RW";

      // Update variable masks
      for (x=0; x < (*vit)->bitOffset_.size(); x++) {

         // Variable allows overlaps, add to overlap enable mask
         if ( (*vit)->overlapEn_ ) 
            setBits(oleMask,(*vit)->bitOffset_[x],(*vit)->bitSize_[x]);

         // Otherwise add to exclusive mask and check for existing mapping
         else {
            if (anyBits(excMask,(*vit)->bitOffset_[x],(*vit)->bitSize_[x])) 
               throw(rogue::GeneralError::create("Block::addVariables",
                     "Variable bit overlap detected for block %s with address 0x%.8x",
                     path_.c_str(), address()));

            setBits(excMask,(*vit)->bitOffset_[x],(*vit)->bitSize_[x]);
         }

         // update verify mask
         if ( (*vit)->mode_ == "RW" && (*vit)->verifyEn_ ) {
            verifyEn_ = true;
            setBits(verifyMask_,(*vit)->bitOffset_[x],(*vit)->bitSize_[x]);
         }
      }

      bLog_->debug("Adding variable %s to block %s at offset 0x%.8x",(*vit)->name_.c_str(),path_.c_str(),offset_);
   }

   // Init overlap enable before check
   overlapEn_ = true;

   // Check for overlaps by anding exclusive and overlap bit vectors
   for (x=0; x < size_; x++) {
      if ( oleMask[x] & excMask[x] ) 
         throw(rogue::GeneralError::create("Block::addVariables",
               "Variable bit overlap detected for block %s with address 0x%.8x",
               path_.c_str(), address()));

      if ( excMask[x] != 0 ) overlapEn_ = false;
   }

   // Execute custom init
   customInit();
}

#ifndef NO_PYTHON

// Add variables to block
void rim::Block::addVariablesPy (bp::object variables) {
   std::vector<rim::VariablePtr> vars = py_list_to_std_vector<rim::VariablePtr>(variables);
   addVariables(vars);
}

#endif

//! Return a list of variables in the block
std::vector<rim::VariablePtr> rim::Block::variables() {
   return variables_;
}

#ifndef NO_PYTHON

//! Return a list of variables in the block
bp::object rim::Block::variablesPy() {
   return std_vector_to_py_list<rim::VariablePtr>(variables_);
}

#endif


// byte reverse
void rim::Block::reverseBytes ( uint8_t *data, uint32_t byteSize ) {
   uint32_t x;
   uint32_t tmp;

   for (x=0; x < byteSize/2; x++) {
      tmp = data[x];
      data[x] = data[byteSize-x];
      data[byteSize-x] = tmp;
   }
}

// Set data from pointer to internal staged memory
void rim::Block::setBytes ( const uint8_t *data, rim::Variable *var ) {
   uint32_t srcBit;
   uint32_t x;
   uint8_t  tmp;
   uint8_t  *buff;

   rogue::GilRelease noGil;
   std::lock_guard<std::mutex> lock(mtx_);

   // Set stale flag
   var->stale_ = true;
   stale_ = true;

   // Change byte order, need to make a copy
   if ( var->byteReverse_ ) {
      buff = (uint8_t*)malloc(var->byteSize_);
      memcpy(buff,data,var->byteSize_);
      reverseBytes(buff,var->byteSize_);
   }
   else buff = (uint8_t *)data;

   // Fast copy
   if ( var->fastCopy_ ) memcpy(blockData_,buff,var->byteSize_);

   else{

      srcBit = 0;
      for (x=0; x < var->bitOffset_.size(); x++) {
         copyBits(blockData_, var->bitOffset_[x], buff, srcBit, var->bitSize_[x]);
         srcBit += var->bitSize_[x];
      }
   }

   if ( var->byteReverse_ ) free(buff);
}

// Get data to pointer from internal block or staged memory
void rim::Block::getBytes( uint8_t *data, rim::Variable *var ) {
   uint32_t  dstBit;
   uint32_t  x;

   rogue::GilRelease noGil;
   std::lock_guard<std::mutex> lock(mtx_);

   // Fast copy
   if ( var->fastCopy_ ) memcpy(data,blockData_,var->byteSize_);

   else {

      dstBit = 0;
      for (x=0; x < var->bitOffset_.size(); x++) {
         copyBits(data, dstBit, blockData_, var->bitOffset_[x], var->bitSize_[x]);
         dstBit += var->bitSize_[x];
      }
   }

   // Change byte order
   if ( var->byteReverse_ ) reverseBytes(data,var->byteSize_);
}

//////////////////////////////////////////
// Python functions
//////////////////////////////////////////

#ifndef NO_PYTHON

// Set data using python function
void rim::Block::setPyFunc ( bp::object &value, rim::Variable *var ) {
   Py_buffer valueBuf;

   bp::object ret = ((rim::VariableWrap*)var)->toBytes(value);

   if ( PyObject_GetBuffer(ret.ptr(),&(valueBuf),PyBUF_SIMPLE) < 0 )
      throw(rogue::GeneralError::create("Block::setPyFunc","Failed to extract byte array for %s",var->name_.c_str()));

   setBytes((uint8_t *)valueBuf.buf,var);

   PyBuffer_Release(&valueBuf);
}

// Get data using python function
bp::object rim::Block::getPyFunc ( rim::Variable *var ) {
   uint8_t * getBuffer = (uint8_t *)malloc(var->byteSize_);

   getBytes(getBuffer, var);
   PyObject *val = Py_BuildValue("y#",getBuffer,var->byteSize_);

   bp::handle<> handle(val);
   bp::object pass = bp::object(handle);

   bp::object ret = ((rim::VariableWrap*)var)->fromBytes(pass);

   free(getBuffer);
   return ret;
}

#endif

//////////////////////////////////////////
// Byte Array
//////////////////////////////////////////

#ifndef NO_PYTHON

// Set data using byte array
void rim::Block::setByteArrayPy ( bp::object &value, rim::Variable *var ) {
   Py_buffer valueBuf;

   if ( PyObject_GetBuffer(value.ptr(),&(valueBuf),PyBUF_SIMPLE) < 0 )
      throw(rogue::GeneralError::create("Block::setByteArray","Failed to extract byte array for %s",var->name_.c_str()));

   setBytes((uint8_t *)valueBuf.buf,var);

   PyBuffer_Release(&valueBuf);
}

// Get data using byte array
bp::object rim::Block::getByteArrayPy ( rim::Variable *var ) {
   uint8_t * getBuffer = (uint8_t *)malloc(var->byteSize_);

   getBytes(getBuffer, var);
   PyObject *val = Py_BuildValue("y#",getBuffer,var->byteSize_);

   bp::handle<> handle(val);

   free(getBuffer);
   return bp::object(handle);
}

#endif

// Set data using byte array
void rim::Block::setByteArray ( const uint8_t *value, rim::Variable *var ) {
   setBytes(value, var);
}

// Get data using byte array
void rim::Block::getByteArray ( uint8_t *value, rim::Variable *var ) {
   getBytes(value, var);
}

//////////////////////////////////////////
// Unsigned Int
//////////////////////////////////////////

#ifndef NO_PYTHON

// Set data using unsigned int
void rim::Block::setUIntPy ( bp::object &value, rim::Variable *var ) {
   bp::extract<uint64_t> tmp(value);

   if ( !tmp.check() ) 
      throw(rogue::GeneralError::create("Block::setUInt","Failed to extract value for %s.",var->name_.c_str()));

   uint64_t val = tmp;

   // Check range
   if ( (var->minValue_ !=0 && var->maxValue_ != 0) && (val > var->maxValue_ || val < var->minValue_) ) 
      throw(rogue::GeneralError::create("Block::setUInt",
         "Value range error for %s. Value=%li, Min=%f, Max=%f",var->name_.c_str(),val,var->minValue_,var->maxValue_));

   setBytes((uint8_t *)&val,var);
}

// Get data using unsigned int
bp::object rim::Block::getUIntPy (rim::Variable *var ) {
   uint64_t tmp = 0;

   getBytes((uint8_t *)&tmp,var);


   PyObject *val = Py_BuildValue("l",tmp);
   bp::handle<> handle(val);
   return bp::object(handle);
}

#endif

// Set data using unsigned int
void rim::Block::setUInt ( const uint64_t &val, rim::Variable *var ) {

   // Check range
   if ( (var->minValue_ !=0 && var->maxValue_ != 0) && (val > var->maxValue_ || val < var->minValue_) ) 
      throw(rogue::GeneralError::create("Block::setUInt",
         "Value range error for %s. Value=%li, Min=%f, Max=%f",var->name_.c_str(),val,var->minValue_,var->maxValue_));

   setBytes((uint8_t *)&val,var);
}

// Get data using unsigned int
uint64_t rim::Block::getUInt (rim::Variable *var ) {
   uint64_t tmp = 0;

   getBytes((uint8_t *)&tmp,var);

   return tmp;
}

//////////////////////////////////////////
// Signed Int
//////////////////////////////////////////

#ifndef NO_PYTHON

// Set data using int
void rim::Block::setIntPy ( bp::object &value, rim::Variable *var ) {
   bp::extract<uint64_t> tmp(value);

   if ( !tmp.check() ) 
      throw(rogue::GeneralError::create("Block::setInt","Failed to extract value for %s.",var->name_.c_str()));

   uint64_t val = tmp;

   // Check range
   if ( (var->minValue_ !=0 && var->maxValue_ != 0) && (val > var->maxValue_ || val < var->minValue_) ) 
      throw(rogue::GeneralError::create("Block::setInt",
         "Value range error for %s. Value=%li, Min=%f, Max=%f",var->name_.c_str(),val,var->minValue_,var->maxValue_));

   setBytes((uint8_t *)&val,var);
}

// Get data using int
bp::object rim::Block::getIntPy ( rim::Variable *var ) {
   int64_t tmp = 0;

   getBytes((uint8_t *)&tmp,var);

   if ( var->bitTotal_ != 64 ) {
      if ( tmp >= (uint64_t)pow(2,var->bitTotal_-1)) tmp -= (uint64_t)pow(2,var->bitTotal_);
   }

   PyObject *val = Py_BuildValue("l",tmp);
   bp::handle<> handle(val);
   return bp::object(handle);
}

#endif

// Set data using int
void rim::Block::setInt ( const int64_t &val, rim::Variable *var ) {

   // Check range
   if ( (var->minValue_ !=0 && var->maxValue_ != 0) && (val > var->maxValue_ || val < var->minValue_) ) 
      throw(rogue::GeneralError::create("Block::setInt",
         "Value range error for %s. Value=%li, Min=%f, Max=%f",var->name_.c_str(),val,var->minValue_,var->maxValue_));

   setBytes((uint8_t *)&val,var);
}

// Get data using int
int64_t rim::Block::getInt ( rim::Variable *var ) {
   int64_t tmp = 0;

   getBytes((uint8_t *)&tmp,var);

   if ( var->bitTotal_ != 64 ) {
      if ( tmp >= (uint64_t)pow(2,var->bitTotal_-1)) tmp -= (uint64_t)pow(2,var->bitTotal_);
   }

   return tmp;
}

//////////////////////////////////////////
// Bool
//////////////////////////////////////////

#ifndef NO_PYTHON

// Set data using bool
void rim::Block::setBoolPy ( bp::object &value, rim::Variable *var ) {
   bp::extract<bool> tmp(value);

   if ( !tmp.check() ) 
      throw(rogue::GeneralError::create("Block::setBool","Failed to extract value for %s.",var->name_.c_str()));

   uint8_t val = (uint8_t)tmp;
   setBytes((uint8_t *)&val,var);
}

// Get data using bool
bp::object rim::Block::getBoolPy ( rim::Variable *var ) {
   uint8_t tmp;

   getBytes((uint8_t *)&tmp,var);

   bp::handle<> handle(tmp?Py_True:Py_False);
   return bp::object(handle);
}

#endif

// Set data using bool
void rim::Block::setBool ( const bool &value, rim::Variable *var ) {
   uint8_t val = (uint8_t)value;
   setBytes((uint8_t *)&val,var);
}

// Get data using bool
bool rim::Block::getBool ( rim::Variable *var ) {
   uint8_t tmp;

   getBytes((uint8_t *)&tmp,var);

   return tmp?true:false;
}

//////////////////////////////////////////
// String
//////////////////////////////////////////

#ifndef NO_PYTHON

// Set data using string
void rim::Block::setStringPy ( bp::object &value, rim::Variable *var ) {
   uint8_t * getBuffer = (uint8_t *)malloc(var->byteSize_);
   bp::extract<char *> tmp(value);

   if ( !tmp.check() ) 
      throw(rogue::GeneralError::create("Block::setString","Failed to extract value for %s.",var->name_.c_str()));

   memcpy(getBuffer,tmp,var->byteSize_);
   setBytes((uint8_t *)getBuffer,var);
}

// Get data using int
bp::object rim::Block::getStringPy ( rim::Variable *var ) {
   uint8_t * getBuffer = (uint8_t *)malloc(var->byteSize_);

   getBytes(getBuffer, var);

   PyObject *val = Py_BuildValue("s#",getBuffer,var->byteSize_);
   bp::handle<> handle(val);

   free(getBuffer);
   return bp::object(handle);
}

#endif

// Set data using string
void rim::Block::setString ( const std::string &value, rim::Variable *var ) {
   setBytes((uint8_t *)value.c_str(),var);
}

// Get data using int
std::string rim::Block::getString ( rim::Variable *var ) {
   char getBuffer[var->byteSize_+1];

   getBytes((uint8_t *)getBuffer, var);
   getBuffer[var->byteSize_] = 0;

   std::string ret(getBuffer);

   return ret;
}


//////////////////////////////////////////
// Float
//////////////////////////////////////////

#ifndef NO_PYTHON

// Set data using float
void rim::Block::setFloatPy ( bp::object &value, rim::Variable *var ) {
   bp::extract<float> tmp(value);

   if ( !tmp.check() ) 
      throw(rogue::GeneralError::create("Block::setFloat","Failed to extract value for %s.",var->name_.c_str()));

   float val = tmp;

   // Check range
   if ( (var->minValue_ !=0 && var->maxValue_ != 0) && (val > var->maxValue_ || val < var->minValue_) ) 
      throw(rogue::GeneralError::create("Block::setFloat",
         "Value range error for %s. Value=%f, Min=%f, Max=%f",var->name_.c_str(),val,var->minValue_,var->maxValue_));

   setBytes((uint8_t *)&val,var);
}

// Get data using float
bp::object rim::Block::getFloatPy ( rim::Variable *var ) {
   float tmp;

   getBytes((uint8_t *)&tmp,var);

   PyObject *val = Py_BuildValue("f",tmp);
   bp::handle<> handle(val);
   return bp::object(handle);
}

#endif

// Set data using float
void rim::Block::setFloat ( const float &val, rim::Variable *var ) {

   // Check range
   if ( (var->minValue_ !=0 && var->maxValue_ != 0) && (val > var->maxValue_ || val < var->minValue_) ) 
      throw(rogue::GeneralError::create("Block::setFloat",
         "Value range error for %s. Value=%f, Min=%f, Max=%f",var->name_.c_str(),val,var->minValue_,var->maxValue_));

   setBytes((uint8_t *)&val,var);
}

// Get data using float
float rim::Block::getFloat ( rim::Variable *var ) {
   float tmp;

   getBytes((uint8_t *)&tmp,var);

   return tmp;
}


//////////////////////////////////////////
// Double
//////////////////////////////////////////

#ifndef NO_PYTHON

// Set data using double
void rim::Block::setDoublePy ( bp::object &value, rim::Variable *var ) {
   bp::extract<double> tmp(value);

   if ( !tmp.check() ) 
      throw(rogue::GeneralError::create("Block::setDouble","Failed to extract value for %s.",var->name_.c_str()));

   double val = tmp;

   // Check range
   if ( (var->minValue_ !=0 && var->maxValue_ != 0) && (val > var->maxValue_ || val < var->minValue_) ) 
      throw(rogue::GeneralError::create("Block::setDouble",
         "Value range error for %s. Value=%f, Min=%f, Max=%f",var->name_.c_str(),val,var->minValue_,var->maxValue_));

   setBytes((uint8_t *)&val,var);
}

// Get data using double
bp::object rim::Block::getDoublePy ( rim::Variable *var ) {
   double tmp;

   getBytes((uint8_t *)&tmp,var);

   PyObject *val = Py_BuildValue("d",tmp);
   bp::handle<> handle(val);
   return bp::object(handle);
}

#endif

// Set data using double
void rim::Block::setDouble ( const double &val, rim::Variable *var ) {

   // Check range
   if ( (var->minValue_ !=0 && var->maxValue_ != 0) && (val > var->maxValue_ || val < var->minValue_) ) 
      throw(rogue::GeneralError::create("Block::setDouble",
         "Value range error for %s. Value=%f, Min=%f, Max=%f",var->name_.c_str(),val,var->minValue_,var->maxValue_));

   setBytes((uint8_t *)&val,var);
}

// Get data using double
double rim::Block::getDouble ( rim::Variable *var ) {
   double tmp;

   getBytes((uint8_t *)&tmp,var);

   return tmp;
}

//////////////////////////////////////////
// Fixed Point
//////////////////////////////////////////

#ifndef NO_PYTHON

// Set data using fixed point
void rim::Block::setFixedPy ( bp::object &value, rim::Variable *var ) {
   bp::extract<double> tmp(value);

   if ( !tmp.check() ) 
      throw(rogue::GeneralError::create("Block::setFixed","Failed to extract value for %s.",var->name_.c_str()));

   double tmp2 = tmp;

   // Check range
   if ( (var->minValue_ !=0 && var->maxValue_ != 0) && (tmp2 > var->maxValue_ || tmp2 < var->minValue_) ) 
      throw(rogue::GeneralError::create("Block::setFIxed",
         "Value range error for %s. Value=%f, Min=%f, Max=%f",var->name_.c_str(),tmp2,var->minValue_,var->maxValue_));

   // I don't think this is correct!
   uint64_t fPoint = (uint64_t)round(tmp2 * pow(2,var->binPoint_));

   setBytes((uint8_t *)&fPoint,var);
}

// Get data using fixed point
bp::object rim::Block::getFixedPy ( rim::Variable *var ) {
   uint64_t fPoint;
   double tmp;

   getBytes((uint8_t *)&fPoint,var);

   // I don't think this is correct!
   tmp = (double)fPoint * pow(2,-1*var->binPoint_);

   PyObject *val = Py_BuildValue("d",tmp);
   bp::handle<> handle(val);
   return bp::object(handle);
}

#endif

// Set data using fixed point
void rim::Block::setFixed ( const double &val, rim::Variable *var ) {

   // Check range
   if ( (var->minValue_ !=0 && var->maxValue_ != 0) && (val > var->maxValue_ || val < var->minValue_) ) 
      throw(rogue::GeneralError::create("Block::setFIxed",
         "Value range error for %s. Value=%f, Min=%f, Max=%f",var->name_.c_str(),val,var->minValue_,var->maxValue_));

   // I don't think this is correct!
   uint64_t fPoint = (uint64_t)round(val * pow(2,var->binPoint_));

   setBytes((uint8_t *)&fPoint,var);
}

// Get data using fixed point
double rim::Block::getFixed ( rim::Variable *var ) {
   uint64_t fPoint;
   double tmp;

   getBytes((uint8_t *)&fPoint,var);

   // I don't think this is correct!
   tmp = (double)fPoint * pow(2,-1*var->binPoint_);

   return tmp;
}


//////////////////////////////////////////
// Custom
//////////////////////////////////////////

// Custom Init function called after addVariables
void rim::Block::customInit ( ) { }

// Custom Clean function called before delete
void rim::Block::customClean ( ) { }


void rim::Block::rateTest() {
   uint32_t x;

   struct timeval stime;
   struct timeval etime;
   struct timeval dtime;

   uint64_t count = 1000000;
   double durr;
   double rate;
   uint32_t value;

   gettimeofday(&stime,NULL);
   waitTransaction(0);
   for (x=0; x < count; ++x) {
      reqTransaction(0, 4, &value, rim::Read);
      waitTransaction(0);
   }
   gettimeofday(&etime,NULL);

   timersub(&etime,&stime,&dtime);
   durr = dtime.tv_sec + (float)dtime.tv_usec / 1.0e6;
   rate = count / durr;

   printf("\nBlock c++ raw: Read %i times in %f seconds. Rate = %f\n",count,durr,rate);

   gettimeofday(&stime,NULL);
   waitTransaction(0);
   for (x=0; x < count; ++x) {
      reqTransaction(0, 4, (uint8_t *)&count, rim::Write);
      waitTransaction(0);
   }
   gettimeofday(&etime,NULL);

   timersub(&etime,&stime,&dtime);
   durr = dtime.tv_sec + (float)dtime.tv_usec / 1.0e6;
   rate = count / durr;

   printf("\nBlock c++ raw: Wrote %i times in %f seconds. Rate = %f\n",count,durr,rate);
}
<|MERGE_RESOLUTION|>--- conflicted
+++ resolved
@@ -60,17 +60,17 @@
 
 // Create a Hub device with a given offset
 rim::Block::Block (uint64_t offset, uint32_t size) {
-   path_         = "Undefined";
-   mode_         = "RW";
-   bulkEn_       = false;
+   path_       = "Undefined";
+   mode_       = "RW";
+   bulkEn_     = false;
    updateEn_     = false;
-   offset_       = offset;
-   size_         = size;
-   verifyEn_     = false;
-   verifyReq_    = false;
-   doUpdate_     = false;
+   offset_     = offset;
+   size_       = size;
+   verifyEn_   = false;
+   verifyReq_  = false;
+   doUpdate_   = false;
    blockPyTrans_ = false;
-   enable_       = false;
+   enable_     = false;
    stale_        = false;
 
    verifyBase_ = 0; // Verify Range
@@ -139,19 +139,11 @@
    return size_;
 }
 
-<<<<<<< HEAD
-// Get memory base id of this block
-uint32_t rim::Block::memBaseId() {
-   return(reqSlaveId());
-}
-
 // Block transactions
 bool rim::Block::blockPyTrans() {
     return blockPyTrans_;
 }
 
-=======
->>>>>>> 9da4e02b
 // Start a transaction for this block
 void rim::Block::startTransaction(uint32_t type, bool forceWr, bool check, rim::Variable *var) {
    uint32_t  x;
@@ -165,7 +157,7 @@
 
    // Check for valid combinations
    if ( (type == rim::Write  and ((mode_ == "RO")  || (!stale_ && !forceWr))) ||
-        (type == rim::Post   and  (mode_ == "RO")) ||
+        (type == rim::Post   and (mode_ == "RO")) ||
         (type == rim::Read   and ((mode_ == "WO")  || stale_)) ||
         (type == rim::Verify and ((mode_ == "WO")  || (mode_ == "RO") || stale_ || !verifyReq_ )) ) return;
 
@@ -187,16 +179,16 @@
           lowByte = var->lowTranByte_;
           highByte = var->highTranByte_;
 
-         if ( type == rim::Write || type == rim::Post ) {
+      if ( type == rim::Write || type == rim::Post ) {
             stale_ = false;
             for ( vit = variables_.begin(); vit != variables_.end(); ++vit ) {
                (*vit)->stale_ = false;
                if ( (*vit)->stale_ ) {
                   if ( (*vit)->lowTranByte_  < lowByte  ) lowByte  = (*vit)->lowTranByte_;
                   if ( (*vit)->highTranByte_ > highByte ) highByte = (*vit)->highTranByte_;
-               }
             }
          }
+      }
       }
 
       // Device is disabled, check after clearing stale states
@@ -328,7 +320,7 @@
 
    for ( vit = variables_.begin(); vit != variables_.end(); ++vit ) {
       if ( (*vit)->updateEn_ ) (*vit)->queueUpdate();
-   }
+}
 }
 
 #endif
@@ -388,7 +380,7 @@
       }
 
       bLog_->debug("Adding variable %s to block %s at offset 0x%.8x",(*vit)->name_.c_str(),path_.c_str(),offset_);
-   }
+      }
 
    // Init overlap enable before check
    overlapEn_ = true;
@@ -471,7 +463,7 @@
 
    else{
 
-      srcBit = 0;
+   srcBit = 0;
       for (x=0; x < var->bitOffset_.size(); x++) {
          copyBits(blockData_, var->bitOffset_[x], buff, srcBit, var->bitSize_[x]);
          srcBit += var->bitSize_[x];
@@ -492,7 +484,7 @@
    // Fast copy
    if ( var->fastCopy_ ) memcpy(data,blockData_,var->byteSize_);
 
-   else {
+      else {
 
       dstBit = 0;
       for (x=0; x < var->bitOffset_.size(); x++) {
