/**
 *-----------------------------------------------------------------------------
 * Title      : Memory Server Network Bridge
 * ----------------------------------------------------------------------------
 * File       : TcpServer.cpp
 * Created    : 2019-01-30
 * ----------------------------------------------------------------------------
 * Description:
 * Memory Server Network Bridge
 * ----------------------------------------------------------------------------
 * This file is part of the rogue software platform. It is subject to 
 * the license terms in the LICENSE.txt file found in the top-level directory 
 * of this distribution and at: 
 *    https://confluence.slac.stanford.edu/display/ppareg/LICENSE.html. 
 * No part of the rogue software platform, including this file, may be 
 * copied, modified, propagated, or distributed except according to the terms 
 * contained in the LICENSE.txt file.
 * ----------------------------------------------------------------------------
**/
#include <rogue/interfaces/memory/TcpServer.h>
#include <rogue/interfaces/memory/Constants.h>
#include <rogue/GeneralError.h>
#include <inttypes.h>
#include <boost/make_shared.hpp>
#include <rogue/GilRelease.h>
#include <rogue/Logging.h>
#include <zmq.h>

namespace rim = rogue::interfaces::memory;

#ifndef NO_PYTHON
#include <boost/python.hpp>
namespace bp  = boost::python;
#endif

//! Class creation
rim::TcpServerPtr rim::TcpServer::create (std::string addr, uint16_t port) {
   rim::TcpServerPtr r = boost::make_shared<rim::TcpServer>(addr,port);
   return(r);
}

//! Creator
rim::TcpServer::TcpServer (std::string addr, uint16_t port) {
   int32_t to;

   this->bridgeLog_ = rogue::Logging::create("memory.TcpServer");

   // Format address
   this->respAddr_ = "tcp://";
   this->respAddr_.append(addr);
   this->respAddr_.append(":");
   this->reqAddr_ = this->respAddr_;

   this->zmqCtx_  = zmq_ctx_new();
   this->zmqResp_ = zmq_socket(this->zmqCtx_,ZMQ_PUSH);
   this->zmqReq_  = zmq_socket(this->zmqCtx_,ZMQ_PULL);

   // Receive timeout
   to = 100;
   if ( zmq_setsockopt (this->zmqReq_, ZMQ_RCVTIMEO, &to, sizeof(int32_t)) != 0 ) 
         throw(rogue::GeneralError("TcpServer::TcpServer","Failed to set socket timeout"));

   this->respAddr_.append(std::to_string(static_cast<long long>(port+1)));
   this->reqAddr_.append(std::to_string(static_cast<long long>(port)));

   this->bridgeLog_->debug("Creating response client port: %s",this->respAddr_.c_str());

   if ( zmq_bind(this->zmqResp_,this->respAddr_.c_str()) < 0 ) 
      throw(rogue::GeneralError::network("TcpServer::TcpServer",addr,port+1));

   this->bridgeLog_->debug("Creating request client port: %s",this->reqAddr_.c_str());

   if ( zmq_bind(this->zmqReq_,this->reqAddr_.c_str()) < 0 ) 
      throw(rogue::GeneralError::network("TcpServer::TcpServer",addr,port));

   // Start rx thread
   this->thread_ = new boost::thread(boost::bind(&rim::TcpServer::runThread, this));
}

//! Destructor
rim::TcpServer::~TcpServer() {
   thread_->interrupt();
   thread_->join();

   zmq_close(this->zmqResp_);
   zmq_close(this->zmqReq_);
   zmq_term(this->zmqCtx_);
}

//! Run thread
void rim::TcpServer::runThread() {
   uint8_t * data;
   uint64_t  more;
   size_t    moreSize;
   uint32_t  x;
   uint32_t  msgCnt;
   zmq_msg_t msg[6];
   uint32_t  id;
   uint64_t  addr;
   uint32_t  size;
   uint32_t  type;
   uint32_t  result;

   bridgeLog_->logThreadId();

   try {

      while(1) {

         for (x=0; x < 6; x++) zmq_msg_init(&(msg[x]));
         msgCnt = 0;
         x = 0;

         // Get message
         do {

            // Get the message
            if ( zmq_recvmsg(this->zmqReq_,&(msg[x]),0) > 0 ) {
               if ( x != 4 ) x++;
               msgCnt++;

               // Is there more data?
               more = 0;
               moreSize = 8;
               zmq_getsockopt(this->zmqReq_, ZMQ_RCVMORE, &more, &moreSize);
            } else more = 1;
            boost::this_thread::interruption_point();
         } while ( more );

         // Proper message received
         if ( msgCnt == 4 || msgCnt == 5) {

            // Check sizes
            if ( (zmq_msg_size(&(msg[0])) != 4) || (zmq_msg_size(&(msg[1])) != 8) ||
                 (zmq_msg_size(&(msg[2])) != 4) || (zmq_msg_size(&(msg[3])) != 4) ) {
               bridgeLog_->warning("Bad message sizes");
               for (x=0; x < msgCnt; x++) zmq_msg_close(&(msg[x]));
               continue; // while (1)
            }

            // Get return fields
            memcpy(&id,   zmq_msg_data(&(msg[0])), 4);
            memcpy(&addr, zmq_msg_data(&(msg[1])), 8);
            memcpy(&size, zmq_msg_data(&(msg[2])), 4);
            memcpy(&type, zmq_msg_data(&(msg[3])), 4);

            // Write data is expected
            if ( (type == rim::Write) || (type == rim::Post) ) {
               if ((msgCnt != 5) || (zmq_msg_size(&(msg[4])) != size) ) {
                  bridgeLog_->warning("Transaction write data error. Id=%" PRIu32,id);
                  for (x=0; x < msgCnt; x++) zmq_msg_close(&(msg[x]));
                  continue; // while (1)
               }
            }
            else zmq_msg_init_size(&(msg[4]),size);

            // Data pointer
            data = (uint8_t *)zmq_msg_data(&(msg[4]));

<<<<<<< HEAD
            bridgeLog_->debug("Starting transaction id=%u, addr=0x%x, size=%u, type=%i",id,addr,size,type);
=======
            bridgeLog_->debug("Starting transaction id=%" PRIu32 ", addr=0x%" PRIx64 ", size=%" PRIu32 ", type=%" PRIu32,id,addr,size,type);
>>>>>>> a93f3542

            // Execute transaction and wait for result
            this->setError(0);
            reqTransaction(addr,size,data,type);
            waitTransaction(0);
            result = getError();

<<<<<<< HEAD
            bridgeLog_->debug("Done transaction id=%u, addr=0x%x, size=%u, type=%i, result=%i",id,addr,size,type,result);
=======
            bridgeLog_->debug("Done transaction id=%" PRIu32 ", addr=0x%" PRIx64 ", size=%" PRIu32 ", type=%" PRIu32 ", result=%" PRIu32,id,addr,size,type,result);
>>>>>>> a93f3542

            // Result message
            zmq_msg_init_size(&(msg[5]),4);
            memcpy(zmq_msg_data(&(msg[5])),&result, 4);

            // Send message
            for (x=0; x < 6; x++) 
               zmq_sendmsg(this->zmqResp_,&(msg[x]),(x==5)?0:ZMQ_SNDMORE);
         }
         else for (x=0; x < msgCnt; x++) zmq_msg_close(&(msg[x]));

         boost::this_thread::interruption_point();
      }
   } catch (boost::thread_interrupted&) { }
}

void rim::TcpServer::setup_python () {
#ifndef NO_PYTHON

   bp::class_<rim::TcpServer, rim::TcpServerPtr, bp::bases<rim::Master>, boost::noncopyable >("TcpServer",bp::init<std::string,uint16_t>());

   bp::implicitly_convertible<rim::TcpServerPtr, rim::MasterPtr>();
#endif
}
<|MERGE_RESOLUTION|>--- conflicted
+++ resolved
@@ -157,11 +157,7 @@
             // Data pointer
             data = (uint8_t *)zmq_msg_data(&(msg[4]));
 
-<<<<<<< HEAD
-            bridgeLog_->debug("Starting transaction id=%u, addr=0x%x, size=%u, type=%i",id,addr,size,type);
-=======
             bridgeLog_->debug("Starting transaction id=%" PRIu32 ", addr=0x%" PRIx64 ", size=%" PRIu32 ", type=%" PRIu32,id,addr,size,type);
->>>>>>> a93f3542
 
             // Execute transaction and wait for result
             this->setError(0);
@@ -169,11 +165,7 @@
             waitTransaction(0);
             result = getError();
 
-<<<<<<< HEAD
-            bridgeLog_->debug("Done transaction id=%u, addr=0x%x, size=%u, type=%i, result=%i",id,addr,size,type,result);
-=======
             bridgeLog_->debug("Done transaction id=%" PRIu32 ", addr=0x%" PRIx64 ", size=%" PRIu32 ", type=%" PRIu32 ", result=%" PRIu32,id,addr,size,type,result);
->>>>>>> a93f3542
 
             // Result message
             zmq_msg_init_size(&(msg[5]),4);
