/**
 *-----------------------------------------------------------------------------
 * Title      : Memory Server Network Bridge
 * ----------------------------------------------------------------------------
 * File       : TcpServer.cpp
 * Created    : 2019-01-30
 * ----------------------------------------------------------------------------
 * Description:
 * Memory Server Network Bridge
 * ----------------------------------------------------------------------------
 * This file is part of the rogue software platform. It is subject to 
 * the license terms in the LICENSE.txt file found in the top-level directory 
 * of this distribution and at: 
 *    https://confluence.slac.stanford.edu/display/ppareg/LICENSE.html. 
 * No part of the rogue software platform, including this file, may be 
 * copied, modified, propagated, or distributed except according to the terms 
 * contained in the LICENSE.txt file.
 * ----------------------------------------------------------------------------
**/
#include <rogue/interfaces/memory/TcpServer.h>
#include <rogue/interfaces/memory/Constants.h>
#include <rogue/GeneralError.h>
<<<<<<< HEAD
#include <memory>
=======
#include <inttypes.h>
#include <boost/make_shared.hpp>
>>>>>>> a913b262
#include <rogue/GilRelease.h>
#include <rogue/Logging.h>
#include <zmq.h>

namespace rim = rogue::interfaces::memory;

#ifndef NO_PYTHON
#include <boost/python.hpp>
namespace bp  = boost::python;
#endif

//! Class creation
rim::TcpServerPtr rim::TcpServer::create (std::string addr, uint16_t port) {
   rim::TcpServerPtr r = std::make_shared<rim::TcpServer>(addr,port);
   return(r);
}

//! Creator
rim::TcpServer::TcpServer (std::string addr, uint16_t port) {
   int32_t to;

   this->bridgeLog_ = rogue::Logging::create("memory.TcpServer");

   // Format address
   this->respAddr_ = "tcp://";
   this->respAddr_.append(addr);
   this->respAddr_.append(":");
   this->reqAddr_ = this->respAddr_;

   this->zmqCtx_  = zmq_ctx_new();
   this->zmqResp_ = zmq_socket(this->zmqCtx_,ZMQ_PUSH);
   this->zmqReq_  = zmq_socket(this->zmqCtx_,ZMQ_PULL);

   // Receive timeout
   to = 100;
   if ( zmq_setsockopt (this->zmqReq_, ZMQ_RCVTIMEO, &to, sizeof(int32_t)) != 0 ) 
         throw(rogue::GeneralError("TcpServer::TcpServer","Failed to set socket timeout"));

   this->respAddr_.append(std::to_string(static_cast<long long>(port+1)));
   this->reqAddr_.append(std::to_string(static_cast<long long>(port)));

   this->bridgeLog_->debug("Creating response client port: %s",this->respAddr_.c_str());

   if ( zmq_bind(this->zmqResp_,this->respAddr_.c_str()) < 0 ) 
      throw(rogue::GeneralError::network("TcpServer::TcpServer",addr,port+1));

   this->bridgeLog_->debug("Creating request client port: %s",this->reqAddr_.c_str());

   if ( zmq_bind(this->zmqReq_,this->reqAddr_.c_str()) < 0 ) 
      throw(rogue::GeneralError::network("TcpServer::TcpServer",addr,port));

   // Start rx thread
   threadEn_ = true;
   this->thread_ = new std::thread(&rim::TcpServer::runThread, this);
}

//! Destructor
rim::TcpServer::~TcpServer() {
   threadEn_ = false;
   thread_->join();

   zmq_close(this->zmqResp_);
   zmq_close(this->zmqReq_);
   zmq_term(this->zmqCtx_);
}

//! Run thread
void rim::TcpServer::runThread() {
   uint8_t * data;
   uint64_t  more;
   size_t    moreSize;
   uint32_t  x;
   uint32_t  msgCnt;
   zmq_msg_t msg[6];
   uint32_t  id;
   uint64_t  addr;
   uint32_t  size;
   uint32_t  type;
   uint32_t  result;

   bridgeLog_->logThreadId();

   while(threadEn_) {

      for (x=0; x < 6; x++) zmq_msg_init(&(msg[x]));
      msgCnt = 0;
      x = 0;

      // Get message
      do {

         // Get the message
         if ( zmq_recvmsg(this->zmqReq_,&(msg[x]),0) > 0 ) {
            if ( x != 4 ) x++;
            msgCnt++;

            // Is there more data?
            more = 0;
            moreSize = 8;
            zmq_getsockopt(this->zmqReq_, ZMQ_RCVMORE, &more, &moreSize);
         } else more = 1;
      } while ( threadEn_ && more );

      // Proper message received
      if ( msgCnt == 4 || msgCnt == 5) {

         // Check sizes
         if ( (zmq_msg_size(&(msg[0])) != 4) || (zmq_msg_size(&(msg[1])) != 8) ||
              (zmq_msg_size(&(msg[2])) != 4) || (zmq_msg_size(&(msg[3])) != 4) ) {
            bridgeLog_->warning("Bad message sizes");
            for (x=0; x < msgCnt; x++) zmq_msg_close(&(msg[x]));
            continue; // while (1)
         }

         // Get return fields
         memcpy(&id,   zmq_msg_data(&(msg[0])), 4);
         memcpy(&addr, zmq_msg_data(&(msg[1])), 8);
         memcpy(&size, zmq_msg_data(&(msg[2])), 4);
         memcpy(&type, zmq_msg_data(&(msg[3])), 4);

         // Write data is expected
         if ( (type == rim::Write) || (type == rim::Post) ) {
            if ((msgCnt != 5) || (zmq_msg_size(&(msg[4])) != size) ) {
               bridgeLog_->warning("Transaction write data error. Id=%i",id);
               for (x=0; x < msgCnt; x++) zmq_msg_close(&(msg[x]));
               continue; // while (1)
            }
         }
         else zmq_msg_init_size(&(msg[4]),size);

<<<<<<< HEAD
         // Data pointer
         data = (uint8_t *)zmq_msg_data(&(msg[4]));
=======
            // Get return fields
            memcpy(&id,   zmq_msg_data(&(msg[0])), 4);
            memcpy(&addr, zmq_msg_data(&(msg[1])), 8);
            memcpy(&size, zmq_msg_data(&(msg[2])), 4);
            memcpy(&type, zmq_msg_data(&(msg[3])), 4);

            // Write data is expected
            if ( (type == rim::Write) || (type == rim::Post) ) {
               if ((msgCnt != 5) || (zmq_msg_size(&(msg[4])) != size) ) {
                  bridgeLog_->warning("Transaction write data error. Id=%" PRIu32,id);
                  for (x=0; x < msgCnt; x++) zmq_msg_close(&(msg[x]));
                  continue; // while (1)
               }
            }
            else zmq_msg_init_size(&(msg[4]),size);

            // Data pointer
            data = (uint8_t *)zmq_msg_data(&(msg[4]));

            bridgeLog_->debug("Starting transaction id=%" PRIu32 ", addr=0x%" PRIx64 ", size=%" PRIu32 ", type=%" PRIu32,id,addr,size,type);
>>>>>>> a913b262

         bridgeLog_->debug("Starting transaction id=%i, addr=0x%x, size=%i, type=%i",id,addr,size,type);

<<<<<<< HEAD
         // Execute transaction and wait for result
         this->setError(0);
         reqTransaction(addr,size,data,type);
         waitTransaction(0);
         result = getError();
=======
            bridgeLog_->debug("Done transaction id=%" PRIu32 ", addr=0x%" PRIx64 ", size=%" PRIu32 ", type=%" PRIu32 ", result=%" PRIu32,id,addr,size,type,result);
>>>>>>> a913b262

         bridgeLog_->debug("Done transaction id=%i, addr=0x%x, size=%i, type=%i, result=%i",id,addr,size,type,result);

         // Result message
         zmq_msg_init_size(&(msg[5]),4);
         memcpy(zmq_msg_data(&(msg[5])),&result, 4);

         // Send message
         for (x=0; x < 6; x++) 
            zmq_sendmsg(this->zmqResp_,&(msg[x]),(x==5)?0:ZMQ_SNDMORE);
      }
      else for (x=0; x < msgCnt; x++) zmq_msg_close(&(msg[x]));
   }
}

void rim::TcpServer::setup_python () {
#ifndef NO_PYTHON

   bp::class_<rim::TcpServer, rim::TcpServerPtr, bp::bases<rim::Master>, boost::noncopyable >("TcpServer",bp::init<std::string,uint16_t>());

   bp::implicitly_convertible<rim::TcpServerPtr, rim::MasterPtr>();
#endif
}
<|MERGE_RESOLUTION|>--- conflicted
+++ resolved
@@ -20,12 +20,8 @@
 #include <rogue/interfaces/memory/TcpServer.h>
 #include <rogue/interfaces/memory/Constants.h>
 #include <rogue/GeneralError.h>
-<<<<<<< HEAD
 #include <memory>
-=======
 #include <inttypes.h>
-#include <boost/make_shared.hpp>
->>>>>>> a913b262
 #include <rogue/GilRelease.h>
 #include <rogue/Logging.h>
 #include <zmq.h>
@@ -110,56 +106,36 @@
 
    while(threadEn_) {
 
-      for (x=0; x < 6; x++) zmq_msg_init(&(msg[x]));
-      msgCnt = 0;
-      x = 0;
+         for (x=0; x < 6; x++) zmq_msg_init(&(msg[x]));
+         msgCnt = 0;
+         x = 0;
 
-      // Get message
-      do {
+         // Get message
+         do {
 
-         // Get the message
-         if ( zmq_recvmsg(this->zmqReq_,&(msg[x]),0) > 0 ) {
-            if ( x != 4 ) x++;
-            msgCnt++;
+            // Get the message
+            if ( zmq_recvmsg(this->zmqReq_,&(msg[x]),0) > 0 ) {
+               if ( x != 4 ) x++;
+               msgCnt++;
 
-            // Is there more data?
-            more = 0;
-            moreSize = 8;
-            zmq_getsockopt(this->zmqReq_, ZMQ_RCVMORE, &more, &moreSize);
-         } else more = 1;
+               // Is there more data?
+               more = 0;
+               moreSize = 8;
+               zmq_getsockopt(this->zmqReq_, ZMQ_RCVMORE, &more, &moreSize);
+            } else more = 1;
       } while ( threadEn_ && more );
 
-      // Proper message received
-      if ( msgCnt == 4 || msgCnt == 5) {
+         // Proper message received
+         if ( msgCnt == 4 || msgCnt == 5) {
 
-         // Check sizes
-         if ( (zmq_msg_size(&(msg[0])) != 4) || (zmq_msg_size(&(msg[1])) != 8) ||
-              (zmq_msg_size(&(msg[2])) != 4) || (zmq_msg_size(&(msg[3])) != 4) ) {
-            bridgeLog_->warning("Bad message sizes");
-            for (x=0; x < msgCnt; x++) zmq_msg_close(&(msg[x]));
-            continue; // while (1)
-         }
-
-         // Get return fields
-         memcpy(&id,   zmq_msg_data(&(msg[0])), 4);
-         memcpy(&addr, zmq_msg_data(&(msg[1])), 8);
-         memcpy(&size, zmq_msg_data(&(msg[2])), 4);
-         memcpy(&type, zmq_msg_data(&(msg[3])), 4);
-
-         // Write data is expected
-         if ( (type == rim::Write) || (type == rim::Post) ) {
-            if ((msgCnt != 5) || (zmq_msg_size(&(msg[4])) != size) ) {
-               bridgeLog_->warning("Transaction write data error. Id=%i",id);
+            // Check sizes
+            if ( (zmq_msg_size(&(msg[0])) != 4) || (zmq_msg_size(&(msg[1])) != 8) ||
+                 (zmq_msg_size(&(msg[2])) != 4) || (zmq_msg_size(&(msg[3])) != 4) ) {
+               bridgeLog_->warning("Bad message sizes");
                for (x=0; x < msgCnt; x++) zmq_msg_close(&(msg[x]));
                continue; // while (1)
             }
-         }
-         else zmq_msg_init_size(&(msg[4]),size);
 
-<<<<<<< HEAD
-         // Data pointer
-         data = (uint8_t *)zmq_msg_data(&(msg[4]));
-=======
             // Get return fields
             memcpy(&id,   zmq_msg_data(&(msg[0])), 4);
             memcpy(&addr, zmq_msg_data(&(msg[1])), 8);
@@ -180,32 +156,25 @@
             data = (uint8_t *)zmq_msg_data(&(msg[4]));
 
             bridgeLog_->debug("Starting transaction id=%" PRIu32 ", addr=0x%" PRIx64 ", size=%" PRIu32 ", type=%" PRIu32,id,addr,size,type);
->>>>>>> a913b262
 
-         bridgeLog_->debug("Starting transaction id=%i, addr=0x%x, size=%i, type=%i",id,addr,size,type);
+            // Execute transaction and wait for result
+            this->setError(0);
+            reqTransaction(addr,size,data,type);
+            waitTransaction(0);
+            result = getError();
 
-<<<<<<< HEAD
-         // Execute transaction and wait for result
-         this->setError(0);
-         reqTransaction(addr,size,data,type);
-         waitTransaction(0);
-         result = getError();
-=======
             bridgeLog_->debug("Done transaction id=%" PRIu32 ", addr=0x%" PRIx64 ", size=%" PRIu32 ", type=%" PRIu32 ", result=%" PRIu32,id,addr,size,type,result);
->>>>>>> a913b262
 
-         bridgeLog_->debug("Done transaction id=%i, addr=0x%x, size=%i, type=%i, result=%i",id,addr,size,type,result);
+            // Result message
+            zmq_msg_init_size(&(msg[5]),4);
+            memcpy(zmq_msg_data(&(msg[5])),&result, 4);
 
-         // Result message
-         zmq_msg_init_size(&(msg[5]),4);
-         memcpy(zmq_msg_data(&(msg[5])),&result, 4);
-
-         // Send message
-         for (x=0; x < 6; x++) 
-            zmq_sendmsg(this->zmqResp_,&(msg[x]),(x==5)?0:ZMQ_SNDMORE);
+            // Send message
+            for (x=0; x < 6; x++) 
+               zmq_sendmsg(this->zmqResp_,&(msg[x]),(x==5)?0:ZMQ_SNDMORE);
+         }
+         else for (x=0; x < msgCnt; x++) zmq_msg_close(&(msg[x]));
       }
-      else for (x=0; x < msgCnt; x++) zmq_msg_close(&(msg[x]));
-   }
 }
 
 void rim::TcpServer::setup_python () {
