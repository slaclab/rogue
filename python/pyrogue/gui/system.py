--- conflicted
+++ resolved
@@ -155,14 +155,10 @@
             dataFile = dataFile[0]
 
         if dataFile != '':
-<<<<<<< HEAD
-            self.writer.DataFile.setDisp(dataFile)
-=======
             try:
                 self.writer.DataFile.setDisp(dataFile)
             except Exception as msg:
                 print(f"Got Exception: {msg}")
->>>>>>> 0f3f5b7b
 
     def genName(self):
         try:
@@ -582,11 +578,7 @@
             stateFile = stateFile[0]
 
         if stateFile != '':
-<<<<<<< HEAD
-            self.root.SaveState(stateFile)
-=======
             try:
                 self.root.SaveState(stateFile)
             except Exception as msg:
                 print(f"Got Exception: {msg}")
->>>>>>> 0f3f5b7b
