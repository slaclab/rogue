#!/usr/bin/env python
#-----------------------------------------------------------------------------
# Title      : System display for rogue GUI
#-----------------------------------------------------------------------------
# File       : pyrogue/gui/variables.py
# Author     : Ryan Herbst, rherbst@slac.stanford.edu
# Created    : 2016-10-03
# Last update: 2016-10-03
#-----------------------------------------------------------------------------
# Description:
# Module for functions and classes related to variable display in the rogue GUI
#-----------------------------------------------------------------------------
# This file is part of the rogue software platform. It is subject to 
# the license terms in the LICENSE.txt file found in the top-level directory 
# of this distribution and at: 
#    https://confluence.slac.stanford.edu/display/ppareg/LICENSE.html. 
# No part of the rogue software platform, including this file, may be 
# copied, modified, propagated, or distributed except according to the terms 
# contained in the LICENSE.txt file.
#-----------------------------------------------------------------------------
from PyQt4.QtCore   import *
from PyQt4.QtGui    import *

import pyrogue
import Pyro4

class DataLink(QObject):

    def __init__(self,*,layout,writer):
        QObject.__init__(self)
        self.writer = writer
        self.block = False

        gb = QGroupBox('Data File Control (%s)' % (writer.name))
        layout.addWidget(gb)

        vb = QVBoxLayout()
        gb.setLayout(vb)

        fl = QFormLayout()
        fl.setRowWrapPolicy(QFormLayout.DontWrapRows)
        fl.setFormAlignment(Qt.AlignHCenter | Qt.AlignTop)
        fl.setLabelAlignment(Qt.AlignRight)
        vb.addLayout(fl)

        self.writer.dataFile.addListener(self)
        self.dataFile = QLineEdit()
        self.dataFile.setText(self.writer.dataFile.valueDisp())
        self.dataFile.textEdited.connect(self.dataFileEdited)
        self.dataFile.returnPressed.connect(self.dataFileChanged)
        self.connect(self,SIGNAL('updateDataFile'),self.dataFile.setText)

        fl.addRow('Data File:',self.dataFile)

        hb = QHBoxLayout()
        vb.addLayout(hb)

        fl = QFormLayout()
        fl.setRowWrapPolicy(QFormLayout.DontWrapRows)
        fl.setFormAlignment(Qt.AlignHCenter | Qt.AlignTop)
        fl.setLabelAlignment(Qt.AlignRight)
        hb.addLayout(fl)

        self.writer.open.addListener(self)
        self.openState = QComboBox()
        self.openState.addItem('False')
        self.openState.addItem('True')
        self.openState.setCurrentIndex(0)
        self.openState.activated.connect(self.openStateChanged)
        self.connect(self,SIGNAL('updateOpenState'),self.openState.setCurrentIndex)

        fl.addRow('File Open:',self.openState)

        self.writer.bufferSize.addListener(self)
        self.bufferSize = QLineEdit()
        self.bufferSize.setText(self.writer.bufferSize.valueDisp())
        self.bufferSize.textEdited.connect(self.bufferSizeEdited)
        self.bufferSize.returnPressed.connect(self.bufferSizeChanged)
        self.connect(self,SIGNAL('updateBufferSize'),self.bufferSize.setText)

        fl.addRow('Buffer Size:',self.bufferSize)

        self.writer.fileSize.addListener(self)
        self.totSize = QLineEdit()
        self.totSize.setText(self.writer.fileSize.valueDisp())
        self.totSize.setReadOnly(True)
        self.connect(self,SIGNAL('updateFileSize'),self.totSize.setText)

        fl.addRow('Total File Size:',self.totSize)

        fl = QFormLayout()
        fl.setRowWrapPolicy(QFormLayout.DontWrapRows)
        fl.setFormAlignment(Qt.AlignHCenter | Qt.AlignTop)
        fl.setLabelAlignment(Qt.AlignRight)
        hb.addLayout(fl)

        pb1 = QPushButton('Browse')
        pb1.clicked.connect(self._browse)

        pb2 = QPushButton('Auto Name')
        pb2.clicked.connect(self._genName)
        fl.addRow(pb1,pb2)

        self.writer.maxFileSize.addListener(self)
        self.maxSize = QLineEdit()
        self.maxSize.setText(self.writer.maxFileSize.valueDisp())
        self.maxSize.textEdited.connect(self.maxSizeEdited)
        self.maxSize.returnPressed.connect(self.maxSizeChanged)
        self.connect(self,SIGNAL('updateMaxSize'),self.maxSize.setText)

        fl.addRow('Max Size:',self.maxSize)

        self.writer.frameCount.addListener(self)
        self.frameCount = QLineEdit()
        self.frameCount.setText(self.writer.frameCount.valueDisp())
        self.frameCount.setReadOnly(True)
        self.connect(self,SIGNAL('updateFrameCount'),self.frameCount.setText)

        fl.addRow('Frame Count:',self.frameCount)

    def _browse(self):
        dlg = QFileDialog()
        dlg.setFileMode(QFileDialog.AnyFile)
        dlg.setFilter('Data Files (*.dat)')

        if dlg.exec_():
           dataFile = str(dlg.selectedFiles()[0])
           self.writer.dataFile.setDisp(dataFile)
        pass
    
    def _genName(self):
        self.writer.autoName()
        pass

    @Pyro4.expose
<<<<<<< HEAD
    def varListener(self,var,value,disp):
        print("Listener called for {}".format(var.name))
=======
    def varListener(self,path,value,disp):
>>>>>>> 3f029057

        if self.block: return

        name = path.split('.')[-1]

        if name == 'dataFile':
            self.emit(SIGNAL("updateDataFile"),disp)

        elif name == 'open':
            self.emit(SIGNAL("updateOpenState"),self.openState.findText(disp))

        elif name == 'bufferSize':
            self.emit(SIGNAL("updateBufferSize"),disp)

        elif name == 'maxFileSize':
            self.emit(SIGNAL("updateMaxSize"),disp)

        elif name == 'fileSize':
            self.emit(SIGNAL("updateFileSize"),disp)

        elif name == 'frameCount':
            self.emit(SIGNAL("updateFrameCount"),disp)

    def dataFileEdited(self):
        p = QPalette()
        p.setColor(QPalette.Base,Qt.yellow)
        self.dataFile.setPalette(p)

    def dataFileChanged(self):
        p = QPalette()
        p.setColor(QPalette.Base,Qt.white)
        self.dataFile.setPalette(p)

        self.block = True
        self.writer.dataFile.setDisp(self.dataFile.text())
        self.block = False

    def openStateChanged(self,value):
        self.block = True
        self.writer.open.setDisp(self.openState.itemText(value))
        self.block = False

    def bufferSizeEdited(self):
        p = QPalette()
        p.setColor(QPalette.Base,Qt.yellow)
        self.bufferSize.setPalette(p)

    def bufferSizeChanged(self):
        p = QPalette()
        p.setColor(QPalette.Base,Qt.white)
        self.bufferSize.setPalette(p)

        self.block = True
        self.writer.bufferSize.setDisp(self.bufferSize.text())
        self.block = False

    def maxSizeEdited(self):
        p = QPalette()
        p.setColor(QPalette.Base,Qt.yellow)
        self.maxSize.setPalette(p)

    def maxSizeChanged(self):
        p = QPalette()
        p.setColor(QPalette.Base,Qt.white)
        self.maxSize.setPalette(p)

        self.block = True
        self.writer.maxFileSize.setDisp(self.maxSize.text())
        self.block = False


class ControlLink(QObject):

    def __init__(self,*,layout,control):
        QObject.__init__(self)
        self.control = control
        self.block = False

        gb = QGroupBox('Run Control (%s)' % (control.name))
        layout.addWidget(gb)

        vb = QVBoxLayout()
        gb.setLayout(vb)

        fl = QFormLayout()
        fl.setRowWrapPolicy(QFormLayout.DontWrapRows)
        fl.setFormAlignment(Qt.AlignHCenter | Qt.AlignTop)
        fl.setLabelAlignment(Qt.AlignRight)
        vb.addLayout(fl)

        self.control.runRate.addListener(self)
        self.runRate = QComboBox()
        self.runRate.activated.connect(self.runRateChanged)
        self.connect(self,SIGNAL('updateRate'),self.runRate.setCurrentIndex)
        for key in sorted(self.control.runRate.enum):
            self.runRate.addItem(self.control.runRate.enum[key])
        self.runRate.setCurrentIndex(self.runRate.findText(self.control.runRate.valueDisp()))

        fl.addRow('Run Rate:',self.runRate)

        hb = QHBoxLayout()
        vb.addLayout(hb)

        fl = QFormLayout()
        fl.setRowWrapPolicy(QFormLayout.DontWrapRows)
        fl.setFormAlignment(Qt.AlignHCenter | Qt.AlignTop)
        fl.setLabelAlignment(Qt.AlignRight)
        hb.addLayout(fl)

        self.control.runState.addListener(self)
        self.runState = QComboBox()
        self.runState.activated.connect(self.runStateChanged)
        self.connect(self,SIGNAL('updateState'),self.runState.setCurrentIndex)
        for key in sorted(self.control.runState.enum):
            self.runState.addItem(self.control.runState.enum[key])
        self.runState.setCurrentIndex(self.runState.findText(self.control.runState.valueDisp()))

        fl.addRow('Run State:',self.runState)

        fl = QFormLayout()
        fl.setRowWrapPolicy(QFormLayout.DontWrapRows)
        fl.setFormAlignment(Qt.AlignHCenter | Qt.AlignTop)
        fl.setLabelAlignment(Qt.AlignRight)
        hb.addLayout(fl)

        self.control.runCount.addListener(self)
        self.runCount = QLineEdit()
        self.runCount.setText(self.control.runCount.valueDisp())
        self.runCount.setReadOnly(True)
        self.connect(self,SIGNAL('updateCount'),self.runCount.setText)

        fl.addRow('Run Count:',self.runCount)

    @Pyro4.expose
    def varListener(self,var,value,disp):
        if self.block: return

        if var.name == 'runState':
            self.emit(SIGNAL("updateState"),self.runState.findText(disp))

        elif var.name == 'runRate':
            self.emit(SIGNAL("updateRate"),self.runRate.findText(disp))

        elif var.name == 'runCount':
            self.emit(SIGNAL("updateCount"),disp)

    def runStateChanged(self,value):
        self.block = True
        self.control.runState.setDisp(self.runState.itemText(value))
        self.block = False

    def runRateChanged(self,value):
        self.block = True
        self.control.runRate.setDisp(self.runRate.itemText(value))
        self.block = False


class SystemWidget(QWidget):
    def __init__(self, *, root, parent=None):
        super(SystemWidget, self).__init__(parent)

        self.holders = []
        self.root = root

        tl = QVBoxLayout()
        self.setLayout(tl)

        ###################
        # Group Box
        ###################
        gb = QGroupBox('Reset And Configuration')
        tl.addWidget(gb)

        vb = QVBoxLayout()
        gb.setLayout(vb)

        hb = QHBoxLayout()
        vb.addLayout(hb)

        pb = QPushButton('Hard Reset')
        pb.clicked.connect(self.hardReset)
        hb.addWidget(pb)

        pb = QPushButton('Soft Reset')
        pb.clicked.connect(self.softReset)
        hb.addWidget(pb)

        pb = QPushButton('Count Reset')
        pb.clicked.connect(self.countReset)
        hb.addWidget(pb)

        hb = QHBoxLayout()
        vb.addLayout(hb)

        pb = QPushButton('Load Settings')
        pb.clicked.connect(self.loadSettings)
        hb.addWidget(pb)

        pb = QPushButton('Save Settings')
        pb.clicked.connect(self.saveSettings)
        hb.addWidget(pb)

        ###################
        # Data Controllers
        ###################
        for key,val in root.getNodes(typ=pyrogue.DataWriter,hidden=True).items():
            self.holders.append(DataLink(layout=tl,writer=val))

        ###################
        # Run Controllers
        ###################
        for key,val in root.getNodes(typ=pyrogue.RunControl,hidden=True).items():
            self.holders.append(ControlLink(layout=tl,control=val))

        ###################
        # System Log
        ###################
        gb = QGroupBox('System Log')
        tl.addWidget(gb)

        vb = QVBoxLayout()
        gb.setLayout(vb)

        self.systemLog = QTextEdit()
        self.systemLog.setReadOnly(True)
        vb.addWidget(self.systemLog)

        root.SystemLog.addListener(self)
        self.connect(self,SIGNAL('updateLog'),self.systemLog.setText)
        
        pb = QPushButton('Clear Log')
        pb.clicked.connect(self.resetLog)
        vb.addWidget(pb)

    def resetLog(self):
        self.root.ClearLog()

    @Pyro4.expose
    def varListener(self,var,value,disp):
        if var.name == 'SystemLog':
            self.emit(SIGNAL("updateLog"),disp)

    def hardReset(self):
        self.root.HardReset()

    def softReset(self):
        self.root.SoftReset()

    def countReset(self):
        self.root.CountReset()

    def loadSettings(self):
        dlg = QFileDialog()
        dlg.setFileMode(QFileDialog.AnyFile)
        dlg.setFilter('Config Files (*.yml)')

        if dlg.exec_():
            loadFile = str(dlg.selectedFiles()[0])
            self.root.ReadConfig(loadFile)

    def saveSettings(self):
        dlg = QFileDialog()
        dlg.setFileMode(QFileDialog.AnyFile)
        dlg.setFilter('Config Files (*.yml)')

        if dlg.exec_():
            saveFile = str(dlg.selectedFiles()[0])
            self.root.WriteConfig(saveFile)





<|MERGE_RESOLUTION|>--- conflicted
+++ resolved
@@ -133,12 +133,8 @@
         pass
 
     @Pyro4.expose
-<<<<<<< HEAD
-    def varListener(self,var,value,disp):
-        print("Listener called for {}".format(var.name))
-=======
     def varListener(self,path,value,disp):
->>>>>>> 3f029057
+        print("Listener called for {}".format(path))
 
         if self.block: return
 
