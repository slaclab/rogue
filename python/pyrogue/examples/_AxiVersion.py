#-----------------------------------------------------------------------------
# Title      : PyRogue AXI-Lite Version Module Test
#-----------------------------------------------------------------------------
# Description:
# PyRogue AXI-Lite Version Module
#-----------------------------------------------------------------------------
# This file is part of the rogue software platform. It is subject to
# the license terms in the LICENSE.txt file found in the top-level directory
# of this distribution and at:
#    https://confluence.slac.stanford.edu/display/ppareg/LICENSE.html.
# No part of the rogue software platform, including this file, may be
# copied, modified, propagated, or distributed except according to the terms
# contained in the LICENSE.txt file.
#-----------------------------------------------------------------------------

import datetime
import parse
import pyrogue as pr
import rogue
import rogue.hardware.axi
import numpy as np

class AxiVersion(pr.Device):

    # Last comment added by rherbst for demonstration.
    def __init__(
            self,
            name             = 'AxiVersion',
            description      = 'AXI-Lite Version Module',
            numUserConstants = 0,
            **kwargs):

        super().__init__(
            name        = name,
            description = description,
            **kwargs)

        ##############################
        # Variables
        ##############################

        self.add(pr.RemoteVariable(
            name         = 'FpgaVersion',
            description  = 'FPGA Firmware Version Number',
            offset       = 0x00,
            bitSize      = 32,
            bitOffset    = 0x00,
            base         = pr.UInt,
            mode         = 'RO',
            disp         = '{:#08x}',
        ))

        self.add(pr.RemoteVariable(
            name         = 'ScratchPad',
            description  = 'Register to test reads and writes',
            offset       = 0x04,
            bitSize      = 32,
            bitOffset    = 0x00,
            base         = pr.UInt,
            mode         = 'RW',
            units        = 'Test',
            disp         = '{:#08x}'
        ))

        self.add(pr.RemoteVariable(
            name         = 'UpTimeCnt',
            description  = 'Number of seconds since last reset',
            hidden       = True,
            offset       = 0x08,
            bitSize      = 32,
            bitOffset    = 0x00,
            base         = pr.UInt,
            mode         = 'RO',
            disp         = '{:d}',
            units        = 'seconds',
            pollInterval = 1
        ))

        self.add(pr.LinkVariable(
            name = 'UpTime',
            mode = 'RO',
            dependencies = [self.UpTimeCnt],
            linkedGet = lambda: str(datetime.timedelta(seconds=self.UpTimeCnt.value()))
        ))

        self.add(pr.RemoteVariable(
            name         = 'FpgaReloadHalt',
            description  = 'Used to halt automatic reloads via AxiVersion',
            offset       = 0x100,
            bitSize      = 1,
            bitOffset    = 0x00,
            base         = pr.UInt,
            mode         = 'RW',
        ))


        self.add(pr.RemoteCommand(
            name         = 'FpgaReload',
            description  = 'Optional Reload the FPGA from the attached PROM',
            offset       = 0x104,
            bitSize      = 1,
            bitOffset    = 0x00,
            base         = pr.UInt,
            function     = lambda cmd: cmd.post(1)
        ))

        self.add(pr.RemoteVariable(
            name         = 'FpgaReloadAddress',
            description  = 'Reload start address',
            offset       = 0x108,
            bitSize      = 32,
            bitOffset    = 0x00,
            base         = pr.UInt,
            mode         = 'RW',
        ))

        @self.command(hidden=True)
        def FpgaReloadAtAddress(arg):
            self.FpgaReloadAddress.set(arg)
            self.FpgaReload()

        self.add(pr.RemoteVariable(
            name         = 'UserReset',
            description  = 'Optional User Reset',
            offset       = 0x10C,
            bitSize      = 1,
            bitOffset    = 0x00,
            base         = pr.UInt,
            mode         = 'RW',
        ))

        self.add(pr.RemoteVariable(
            name         = 'FdSerial',
            description  = 'Board ID value read from DS2411 chip',
            offset       = 0x300,
            bitSize      = 64,
            bitOffset    = 0x00,
            base         = pr.UInt,
            mode         = 'RO',
        ))

        self.addRemoteVariables(
            name         = 'UserConstants',
            description  = 'Optional user input values',
            offset       = 0x400,
            bitSize      = 32,
            bitOffset    = 0x00,
            base         = pr.UInt,
            mode         = 'RO',
            number       = numUserConstants,
            stride       = 4,
            hidden       = True,
        )


        self.add(pr.RemoteVariable(
            name         = 'DeviceId',
            description  = 'Device Identification  (configured by generic)',
            offset       = 0x500,
            bitSize      = 32,
            bitOffset    = 0x00,
            base         = pr.UInt,
            mode         = 'RO',
        ))

        self.add(pr.RemoteVariable(
            name         = 'GitHash',
            description  = 'GIT SHA-1 Hash',
            offset       = 0x600,
            bitSize      = 160,
            bitOffset    = 0x00,
            base         = pr.UInt,
            mode         = 'RO',
            hidden       = True,
        ))

        self.add(pr.LinkVariable(
            name = 'GitHashShort',
            dependencies = [self.GitHash],
            disp = '{:07x}',
            linkedGet = lambda: self.GitHash.value() >> 132
        ))


        self.add(pr.RemoteVariable(
            name         = 'DeviceDna',
            description  = 'Xilinx Device DNA value burned into FPGA',
            offset       = 0x700,
            bitSize      = 128,
            bitOffset    = 0x00,
            base         = pr.UInt,
            mode         = 'RO',
        ))

        self.add(pr.RemoteVariable(
            name         = 'BuildStamp',
            description  = 'Firmware Build String',
            offset       = 0x800,
            bitSize      = 8*256,
            bitOffset    = 0x00,
            base         = pr.String,
            mode         = 'RO',
            hidden       = True,
        ))

        self.add(pr.RemoteVariable(
            name         = 'TestEnum',
            description  = 'ENUM Test Field',
            offset       = 0x900,
            bitSize      = 3,
            bitOffset    = 0x00,
            enum         = {0: 'Test0',
                            1: 'Test1',
                            2: 'Test2',
                            3: 'Test3',
                            4: 'Test4'},
            base         = pr.UInt,
            mode         = 'RW',
            hidden       = True,
        ))


        def parseBuildStamp(var, val):
            p = parse.parse("{ImageName}: {BuildEnv}, {BuildServer}, Built {BuildDate} by {Builder}", val.value.strip())
            if p is not None:
                for k,v in p.named.items():
                    self.node(k).set(v)

        self.add(pr.LocalVariable(
            name = 'ImageName',
            mode = 'RO',
            value = ''))

        self.add(pr.LocalVariable(
            name = 'BuildEnv',
            mode = 'RO',
            value = ''))

        self.add(pr.LocalVariable(
            name = 'BuildServer',
            mode = 'RO',
            value = ''))

        self.add(pr.LocalVariable(
            name = 'BuildDate',
            mode = 'RO',
            value = ''))

        self.add(pr.LocalVariable(
            name = 'Builder',
            mode = 'RO',
            value = ''))

        self.BuildStamp.addListener(parseBuildStamp)

        #self.add(pr.LocalVariable(name = 'TestArray[2]',value=0))

        for i in range(4):
            for j in range(4):
                for k in range(4):
                    self.add(pr.LocalVariable(name = f'TestArray[{i}][{j}][{k}]',
                                              guiGroup='TestArray',
                                              value=0))

        self.add(pr.LocalVariable(name = 'TestArray[4][5]',
                                  guiGroup='TestArray',
                                  value=0))
        self.add(pr.LocalVariable(name = 'TestArray[6]',
                                  guiGroup='TestArray',
                                  value=0))

        #self.add(pr.LocalVariable(name = 'TestArray[2]',value=0))

        for i in range(2):
            self.add(pr.LocalVariable(name = f'TestArray2[{i}]',
                                      guiGroup='TestArray',
                                      value=0))

        self.add(pr.RemoteVariable(
            name         = 'TestSpareArray[5][5]',
            description  = 'Array Test Field',
            offset       = 0x2000,
            bitSize      = 32,
            bitOffset    = 0,
            base         = pr.UInt,
            mode         = 'RW',
        ))

        self.add(pr.RemoteVariable(
            name         = 'TestSpareArray[8][8]',
            description  = 'Array Test Field',
            offset       = 0x2004,
            bitSize      = 32,
            bitOffset    = 0,
            base         = pr.UInt,
            mode         = 'RW',
        ))

        self.add(pr.RemoteVariable(
            name         = 'Test10Bit',
            description  = 'Test 10 bits',
            offset       = 0x2008,
            bitSize      = 10,
            bitOffset    = 0,
            base         = pr.UInt,
            mode         = 'RW',
        ))

        self.add(pr.RemoteVariable(
            name         = 'AlarmTest',
            description  = 'Alarm Test Field',
            offset       = 0x8000,
            bitSize      = 32,
            bitOffset    = 0,
            base         = pr.UInt,
            mode         = 'RW',
            minimum      = 100,
            maximum      = 1000,
            lowAlarm     = 200,
            lowWarning   = 300,
            highWarning  = 800,
            highAlarm    = 900,
            value        = 100,
            disp         = '{}',
            hidden       = False,
            groups       = ['NoConfig','NoAlarm'],
        ))

        self.add(pr.LocalVariable(
            name = 'TestRealArray',
            mode = 'RW',
            value = np.array([1,2,3,4])))

        self.add(pr.LocalVariable(
            name = 'TestReal2dArray',
            mode = 'RW',
            value = np.array([[1,2,3,4],[5,6,7,8],[9,10,11,12]],np.float32)))

        self.add(pr.LocalVariable(
            name = 'TestListA',
            mode = 'RW',
            value = np.array([1,2,3,4,5,6,7,8,9,10],np.int32)))

        self.add(pr.LocalVariable(
            name = 'TestList2',
            mode = 'RW',
            value = [[1,2,3,4],[5,6,7,8],[9,10,11,12]]))

        self.add(pr.LocalVariable(
            name = 'TestListB',
            mode = 'RW',
            value = np.array([11.0,12.0,13.0,14.0,15.0,16.0,17.0,18.0,19.0,20.0])))

        self.add(pr.LocalVariable(
            name = 'TestBool',
            mode = 'RW',
            value = False))

        self.add(pr.LocalVariable(
            name = 'TestBoolArray',
            mode = 'RW',
            value = [False] * 10))

        #self.add(pr.LocalVariable(
        #    name = 'TestBadArray[x]',
        #    mode = 'RW',
        #    value = ''))

        @self.command(hidden=False,value='',retValue='')
        def TestCommand(arg):
            print('Got {}'.format(arg))
<<<<<<< HEAD
            return ('Got {}'.format(arg))
=======
            return 'Got {}'.format(arg)
>>>>>>> d90a89c5

        @self.command(hidden=False,value='',retValue='')
        def TestMemoryException(arg):
            raise pr.MemoryError(name='blah',address=0)

        @self.command(hidden=False,value='',retValue='')
        def TestErrorLog(arg):
            self._log.error("Test error message")

        @self.command(hidden=False,value='',retValue='')
        def TestOtherLog(arg):
            self._log.log(93,"Test log level 39 message")

        @self.command(hidden=False,value='',retValue='')
        def TestGeneralException(arg):
<<<<<<< HEAD
            return (rogue.hardware.axi.AxiStreamDma('/dev/not_a_device',0,True))

        @self.command(hidden=False,value='',retValue='')
        def TestOtherError(arg):
            return (rogue.hardware.axi.AxiStreamDma('/dev/not_a_device',0))
=======
            return rogue.hardware.axi.AxiStreamDma('/dev/not_a_device',0,True)

        @self.command(hidden=False,value='',retValue='')
        def TestOtherError(arg):
            return rogue.hardware.axi.AxiStreamDma('/dev/not_a_device',0)
>>>>>>> d90a89c5

        @self.command(hidden=False,value='blah blah',retValue='')
        def TestCmdString(arg):
            print("Send command string: {}".format(arg))

        @self.command(hidden=False, value=1, retValue='', enum={1:'One',2:'Two',3:'Three'})
        def TestCmdEnum(arg):
            print("Send command Enum: {}".format(arg))

    def hardReset(self):
        print('AxiVersion hard reset called')

    def softReset(self):
        print('AxiVersion soft reset called')

    def countReset(self):
        print('AxiVersion count reset called')<|MERGE_RESOLUTION|>--- conflicted
+++ resolved
@@ -369,11 +369,7 @@
         @self.command(hidden=False,value='',retValue='')
         def TestCommand(arg):
             print('Got {}'.format(arg))
-<<<<<<< HEAD
-            return ('Got {}'.format(arg))
-=======
             return 'Got {}'.format(arg)
->>>>>>> d90a89c5
 
         @self.command(hidden=False,value='',retValue='')
         def TestMemoryException(arg):
@@ -389,19 +385,11 @@
 
         @self.command(hidden=False,value='',retValue='')
         def TestGeneralException(arg):
-<<<<<<< HEAD
-            return (rogue.hardware.axi.AxiStreamDma('/dev/not_a_device',0,True))
-
-        @self.command(hidden=False,value='',retValue='')
-        def TestOtherError(arg):
-            return (rogue.hardware.axi.AxiStreamDma('/dev/not_a_device',0))
-=======
             return rogue.hardware.axi.AxiStreamDma('/dev/not_a_device',0,True)
 
         @self.command(hidden=False,value='',retValue='')
         def TestOtherError(arg):
             return rogue.hardware.axi.AxiStreamDma('/dev/not_a_device',0)
->>>>>>> d90a89c5
 
         @self.command(hidden=False,value='blah blah',retValue='')
         def TestCmdString(arg):
