--- conflicted
+++ resolved
@@ -876,75 +876,9 @@
 
         self._buildBlocks()
 
-<<<<<<< HEAD
         # Some variable initialization can run until the blocks are built
         for v in self.variables.values():
             v._finishInit()
-=======
-    def _sendYamlFrame(self,yml):
-        """
-        Generate a frame containing the passed string.
-
-        Parameters
-        ----------
-        yml :
-
-
-        Returns
-        -------
-
-        """
-        b = bytearray(yml,'utf-8')
-        frame = self._reqFrame(len(b),True)
-        frame.write(b,0)
-        self._sendFrame(frame)
-
-    def streamYaml(self,modes=['RW','RO','WO'],incGroups=None,excGroups=None):
-        """
-        Generate a frame containing all variables values in yaml format.
-        A hardware read is not generated before the frame is generated.
-        incGroups is a list of groups that the variable must be a member
-        of in order to be included in the stream. excGroups is a list of
-        groups that the variable must not be a member of to include.
-        excGroups takes precedence over incGroups. If excGroups or
-        incGroups are None, the default set of stream include and
-        exclude groups will be used as specified when the Root class was created.
-        By default all variables are included, except for members of the NoStream group.
-
-        Parameters
-        ----------
-        modes :
-             (Default value = ['RW')
-        'RO' :
-
-        'WO'] :
-
-        incGroups :
-             (Default value = None)
-        excGroups :
-             (Default value = None)
-
-        Returns
-        -------
-
-        """
-
-        # Don't send if there are not any Slaves connected
-        if self._slaveCount == 0:
-            return
-
-        # Inherit include and exclude groups from global if not passed
-        if incGroups is None:
-            incGroups = self._streamIncGroups
-        if excGroups is None:
-            excGroups = self._streamExcGroups
-
-        self._sendYamlFrame(self.getYaml(readFirst=False,
-                                         modes=modes,
-                                         incGroups=incGroups,
-                                         excGroups=excGroups,
-                                         recurse=True))
->>>>>>> 3dcc5140
 
     def _write(self):
         """Write all blocks"""
