--- conflicted
+++ resolved
@@ -850,18 +850,6 @@
 
         return True
 
-<<<<<<< HEAD
-=======
-    def getYaml(self,readFirst,modes,incGroups,excGroups):
-        """
-        Get current values as yaml data.
-        modes is a list of variable modes to include.
-        If readFirst=True a full read from hardware is performed.
-        """
-        if readFirst:
-            self._read()
-        return pr.dataToYaml({self.name:self._getDict(modes=modes,incGroups=incGroups,excGroups=excGroups)})
-
     def treeDict(self, modes=['RW', 'RO', 'WO'], incGroups=None, excGroups=None):
         d = self._getDict(modes, incGroups, excGroups, properties=True)
         return {self.name: d}
@@ -869,7 +857,6 @@
     def treeYaml(self, modes=['RW', 'RO', 'WO'], incGroups=None, excGroups=None, properties=None):
         return pr.dataToYaml(self.treeDict(modes, incGroups, excGroups, properties))
 
->>>>>>> 7e7dae5a
     def setYaml(self,yml,writeEach,modes,incGroups,excGroups):
         """
         Set variable values from a yaml file
