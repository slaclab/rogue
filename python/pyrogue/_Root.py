#!/usr/bin/env python
#-----------------------------------------------------------------------------
# Title      : PyRogue base module - Root Class
#-----------------------------------------------------------------------------
# File       : pyrogue/_Root.py
# Created    : 2017-05-16
#-----------------------------------------------------------------------------
# This file is part of the rogue software platform. It is subject to 
# the license terms in the LICENSE.txt file found in the top-level directory 
# of this distribution and at: 
#    https://confluence.slac.stanford.edu/display/ppareg/LICENSE.html. 
# No part of the rogue software platform, including this file, may be 
# copied, modified, propagated, or distributed except according to the terms 
# contained in the LICENSE.txt file.
#-----------------------------------------------------------------------------
import sys
import os
import rogue.interfaces.memory
import yaml
import threading
from collections import OrderedDict as odict
import logging
import pyrogue as pr
import functools as ft
import time
import queue
from contextlib import contextmanager

class RootLogHandler(logging.Handler):
    """ Class to listen to log entries and add them to syslog variable"""
    def __init__(self,*, root):
        logging.Handler.__init__(self)
        self._root = root

    def emit(self,record):
        with self._root.updateGroup():
           try:
               val = (self.format(record).splitlines()[0] + '\n')
               self._root.SystemLog += val
           except Exception as e:
               print("-----------Error Logging Exception -------------")
               print(e)
               print("------------------------------------------------")

class Root(rogue.interfaces.stream.Master,pr.Device):
    """
    Class which serves as the root of a tree of nodes.
    The root is the interface point for tree level access and updats.
    The root is a stream master which generates frames containing tree
    configuration and status values. This allows confiuration and status
    to be stored in data files.
    """

    def __enter__(self):
        """Root enter."""
        return self

    def __exit__(self, exc_type, exc_value, traceback):
        """Root exit."""
        self.stop()

    def __init__(self, *, name=None, description=''):
        """Init the node with passed attributes"""

        rogue.interfaces.stream.Master.__init__(self)

        # Create log listener to add to systemlog variable
        formatter = logging.Formatter("%(msg)s")
        handler = RootLogHandler(root=self)
        handler.setLevel(logging.ERROR)
        handler.setFormatter(formatter)
        self._logger = logging.getLogger('pyrogue')
        self._logger.addHandler(handler)

        # Running status
        self._running = False

        # Polling worker
        self._pollQueue = None

        # Zeromq server
        self._zmqServer  = None

        # List of variable listeners
        self._varListeners  = []
        self._varListenLock = threading.Lock()

        # Variable update worker
        self._updateQueue = queue.Queue()
        self._updateThread = None

        # Init 
        pr.Device.__init__(self, name=name, description=description)

        # Variables
        self.add(pr.LocalVariable(name='SystemLog', value='', mode='RO', hidden=True,
            description='String containing newline seperated system logic entries'))

        self.add(pr.LocalVariable(name='ForceWrite', value=False, mode='RW', hidden=True,
            description='Configuration Flag To Always Write Non Stale Blocks For WriteAll, LoadConfig and setYaml'))

        self.add(pr.LocalVariable(name='InitAfterConfig', value=False, mode='RW', hidden=True,
            description='Configuration Flag To Execute Initialize after LoadConfig or setYaml'))

        self.add(pr.LocalVariable(name='Time', value=0.0, mode='RO', hidden=True,
                 localGet=lambda: time.time(), pollInterval=1.0, description='Current Time In Seconds Since EPOCH UTC'))

        self.add(pr.LocalVariable(name='LocalTime', value='', mode='RO', hidden=False,
                 localGet=lambda: time.strftime("%Y-%m-%d %H:%M:%S %Z", time.localtime(time.time())),
                 pollInterval=1.0, description='Local Time'))

        # Commands
        self.add(pr.LocalCommand(name='WriteAll', function=self._write, hidden=True,
                                 description='Write all values to the hardware'))

        self.add(pr.LocalCommand(name="ReadAll", function=self._read, hidden=True,
                                 description='Read all values from the hardware'))

        self.add(pr.LocalCommand(name='SaveState', value='', function=self._saveState, hidden=True,
                                 description='Save state to passed filename in YAML format'))

        self.add(pr.LocalCommand(name='SaveConfig', value='', function=self._saveConfig, hidden=True,
                                 description='Save configuration to passed filename in YAML format'))

        self.add(pr.LocalCommand(name='LoadConfig', value='', function=self._loadConfig, hidden=True,
                                 description='Read configuration from passed filename in YAML format'))

        self.add(pr.LocalCommand(name='Initialize', function=self.initialize, hidden=True,
                                 description='Generate a soft reset to each device in the tree'))

        self.add(pr.LocalCommand(name='HardReset', function=self.hardReset, hidden=True,
                                 description='Generate a hard reset to each device in the tree'))

        self.add(pr.LocalCommand(name='CountReset', function=self.countReset, hidden=True,
                                 description='Generate a count reset to each device in the tree'))

        self.add(pr.LocalCommand(name='ClearLog', function=self._clearLog, hidden=True,
                                 description='Clear the message log cntained in the SystemLog variable'))

        self.add(pr.LocalCommand(name='SetYamlConfig', value='', function=lambda arg: self._setYaml(arg,False,['RW','WO']), hidden=True,
                                 description='Set configuration from passed YAML string'))

        self.add(pr.LocalCommand(name='GetYamlConfig', value=True, function=lambda arg: self._getYaml(arg,['RW','WO']), hidden=True,
                                 description='Get current configuration as YAML string. Pass read first arg.'))

        self.add(pr.LocalCommand(name='GetYamlState', value=True, function=lambda arg: self._getYaml(arg,['RW','RO','WO']), hidden=True,
                                 description='Get current state as YAML string. Pass read first arg.'))

        self.add(pr.LocalCommand(name='Restart', function=self._restart, hidden=False,
                                 description='Restart and reload the server application'))

        self.add(pr.LocalCommand(name='Exit', function=self._exit, hidden=False,
                                 description='Exit the server application'))

    def start(self, timeout=1.0, initRead=False, initWrite=False, pollEn=True, zmqPort=9099):
        """Setup the tree. Start the polling thread."""

        # Create poll queue object
        if pollEn:
            self._pollQueue = pr.PollQueue(root=self)

        # Call special root level rootAttached
        self._rootAttached()

        # Get full list of Devices and Blocks
        tmpList = []
        for d in self.deviceList:
            tmpList.append(d)
            for b in d._blocks:
                if isinstance(b, pr.RemoteBlock):
                    tmpList.append(b)

        # Sort the list by address/size
        tmpList.sort(key=lambda x: (x.memBaseId, x.address, x.size))

        # Look for overlaps
        for i in range(1,len(tmpList)):

            self._log.debug("Comparing {} with address={:#x} to {} with address={:#x} and size={}".format(
                            tmpList[i].path,  tmpList[i].address,
                            tmpList[i-1].path,tmpList[i-1].address, tmpList[i-1].size))

            # Detect overlaps
            if (tmpList[i].size != 0) and (tmpList[i].memBaseId == tmpList[i-1].memBaseId) and \
               (tmpList[i].address < (tmpList[i-1].address + tmpList[i-1].size)):

                # Allow overlaps between Devices and Blocks if the Device is an ancestor of the Block and the block allows overlap.
                if not (isinstance(tmpList[i-1],pr.Device) and isinstance(tmpList[i],pr.BaseBlock) and \
                        (tmpList[i].path.find(tmpList[i-1].path) == 0 and tmpList[i]._overlapEn)):

                    print("\n\n\n------------------------ Memory Overlap Warning !!! --------------------------------")
                    print("{} at address={:#x} overlaps {} at address={:#x} with size={}".format(
                          tmpList[i].path,tmpList[i].address,
                          tmpList[i-1].path,tmpList[i-1].address,tmpList[i-1].size))
                    print("This warning will be replaced with an exception in the next release!!!!!!!!")

                    #raise pr.NodeError("{} at address={:#x} overlaps {} at address={:#x} with size={}".format(
                    #                   tmpList[i].name,tmpList[i].address,
                    #                   tmpList[i-1].name,tmpList[i-1].address,tmpList[i-1].size))

        # Set timeout if not default
        if timeout != 1.0:
            for key,value in self._nodes.items():
                value._setTimeout(timeout)

        # Start ZMQ server if enabled
        if zmqPort is not None:
            self._zmqServer = pr.interfaces.ZmqServer(root=self,addr="*",port=zmqPort)

        # Read current state
        if initRead:
            self._read()

        # Commit default values
        # Read did not override defaults because set values are cached
        if initWrite:
            self._write()

        # Start update thread
        self._updateThread = threading.Thread(target=self._updateWorker)
        self._updateThread.start()

        # Start poller if enabled
        if pollEn:
            self._pollQueue._start()

        self._running = True

    def stop(self):
        """Stop the polling thread. Must be called for clean exit."""
        self._updateQueue.put(None)

        if self._pollQueue:
            self._pollQueue.stop()

        if self._zmqServer is not None:
            self._zmqServer = None

        self._running=False

    @pr.expose
    @property
    def running(self):
        return self._running

    def getNode(self, path):
        return self._getPath(path)

    def addVarListener(self,func):
        """
        Add a variable update listener function.
        The variable, value and display string will be passed as an arg: func(path,value,disp)
        """
        with self._varListenLock:
            self._varListeners.append(func)

    @pr.expose
    def get(self,path):
        obj = self.getNode(path)
        return obj.get()

    @pr.expose
    def getDisp(self,path):
        obj = self.getNode(path)
        return obj.getDisp()

    @pr.expose
    def value(self,path):
        obj = self.getNode(path)
        return obj.value()

    @pr.expose
    def valueDisp(self,path):
        obj = self.getNode(path)
        return obj.valueDisp()

    @pr.expose
    def set(self,path,value):
        obj = self.getNode(path)
        return obj.set(value)

    @pr.expose
    def setDisp(self,path,value):
        obj = self.getNode(path)
        return obj.setDisp(value)

    @pr.expose
    def exec(self,path,arg):
        obj = self.getNode(path)
        return obj.call(arg)

    @contextmanager
    def updateGroup(self):

        # At wtih call
        self._updateQueue.put(True)

        # Return to block within with call
        try:
            yield
        finally:

            # After with is done
            self._updateQueue.put(False)

    def waitOnUpdate(self):
        """
        Wait until all update queue items have been processed.
        """
        self._updateQueue.join()

    def hardReset(self):
        """Generate a hard reset on all devices"""
        super().hardReset()
        self._clearLog()

    def __reduce__(self):
        return pr.Node.__reduce__(self)

    @ft.lru_cache(maxsize=None)
    def _getPath(self,path):
        obj = self

        if '.' in path:
            lst = path.split('.')

            if lst[0] != self.name:
                return None

            for a in lst[1:]:
                if not hasattr(obj,'node'):
                    return None
                obj = obj.node(a)

        elif path != self.name:
            return None

        return obj

    def _exit(self):
        print("Stopping Rogue root")
        self.stop()
        print("Exiting application")
        exit()

    def _restart(self):
        print("Stopping Rogue root")
        self.stop()
        print("Restarting application")
        py = sys.executable
        os.execl(py, py, *sys.argv)

    def _rootAttached(self):
        self._parent = self
        self._root   = self
        self._path   = self.name

        for key,value in self._nodes.items():
            value._rootAttached(self,self)

        self._buildBlocks()

        # Some variable initialization can run until the blocks are built
        for v in self.variables.values():
            v._finishInit()

    def _sendYamlFrame(self,yml):
        """
        Generate a frame containing the passed string.
        """
        b = bytearray(yml,'utf-8')
        frame = self._reqFrame(len(b),True)
        frame.write(b,0)
        self._sendFrame(frame)

    def _streamYaml(self,modes=['RW','RO']):
        """
        Generate a frame containing all variables values in yaml format.
        A hardware read is not generated before the frame is generated.
        Vlist can contain an optional list of variale paths to include in the
        stream. If this list is not NULL only these variables will be included.
        """
        self._sendYamlFrame(self._getYaml(False,modes))

    def _write(self):
        """Write all blocks"""
        self._log.info("Start root write")
        with self.updateGroup():
            try:
                self.writeBlocks(force=self.ForceWrite.value(), recurse=True)
                self._log.info("Verify root read")
                self.verifyBlocks(recurse=True)
                self._log.info("Check root read")
                self.checkBlocks(recurse=True)
            except Exception as e:
                self._log.exception(e)
                return False

        self._log.info("Done root write")
        return True

    def _read(self):
        """Read all blocks"""
        self._log.info("Start root read")
        with self.updateGroup():
            try:
                self.readBlocks(recurse=True)
                self._log.info("Check root read")
                self.checkBlocks(recurse=True)
            except Exception as e:
                self._log.exception(e)
                return False

        self._log.info("Done root read")
        return True

    def _saveState(self,arg):
        """Save YAML configuration/status to a file. Called from command"""

        # Auto generate name if no arg
        if arg is None or arg == '':
            arg = datetime.datetime.now().strftime("state_%Y%m%d_%H%M%S.yml")

        try:
            with open(arg,'w') as f:
                f.write(self._getYaml(True,modes=['RW','RO','WO']))
        except Exception as e:
            self._log.exception(e)
            return False

        return True

    def _saveConfig(self,arg):
        """Save YAML configuration to a file. Called from command"""

        # Auto generate name if no arg
        if arg is None or arg == '':
            arg = datetime.datetime.now().strftime("config_%Y%m%d_%H%M%S.yml") 

        try:
            with open(arg,'w') as f:
                f.write(self._getYaml(True,modes=['RW','WO']))
        except Exception as e:
            self._log.exception(e)
            return False

        return True

    def _loadConfig(self,arg):
        """Load YAML configuration from a file. Called from command"""
        try:
            with open(arg,'r') as f:
                self._setYaml(f.read(),False,['RW','WO'])
        except Exception as e:
            self._log.exception(e)
            return False

        return True

    def _getYaml(self,readFirst,modes=['RW']):
        """
        Get current values as yaml data.
        modes is a list of variable modes to include.
        If readFirst=True a full read from hardware is performed.
        """

        if readFirst: self._read()
        try:
            return  dataToYaml({self.name:self._getDict(modes)},default_flow_style=False)
        except Exception as e:
            self._log.exception(e)
            return ""

    def _setYaml(self,yml,writeEach,modes=['RW','WO']):
        """
        Set variable values or execute commands from a dictionary.
        modes is a list of variable modes to act on.
        writeEach is set to true if accessing a single variable at a time.
        Writes will be performed as each variable is updated. If set to 
        false a bulk write will be performed after all of the variable updates
        are completed. Bulk writes provide better performance when updating a large
        quanitty of variables.
        """
        d = yamlToData(yml)
        with self.updateGroup():

            for key, value in d.items():
                if key == self.name:
                    self._setDict(value,writeEach,modes)
                else:
                    try:
                        self._getPath(key).setDisp(value)
                    except:
                        self._log.error("Entry {} not found".format(key))

            if not writeEach: self._write()

        if self.InitAfterConfig.value():
            self.initialize()

    def _clearLog(self):
        """Clear the system log"""
        self.SystemLog.set('')

    def _queueUpdates(self,var):
        self._updateQueue.put(var)

    # Worker thread
    def _updateWorker(self):
        self._log.info("Starting update thread")

        # Init
        count = 0
        uvars = {}

        while True:
            ent = self._updateQueue.get()

            # Done
            if ent is None:
                self._log.info("Stopping update thread")
                return

            # Increment
            elif ent is True:
                count += 1

            # Decrement
            elif ent is False:
                if count > 0:
                    count -= 1

            # Variable
            else:
                uvars[ent.path] = ent

            # Process list if count = 0
            if count == 0 and len(uvars) > 0:

                self._log.debug(F"Process update group. Length={len(uvars)}. Entry={list(uvars.keys())[0]}")
                d = odict()

                for p,v in uvars.items():
                    val = v._doUpdate()
                    d[p] = val

                    # Call listener functions,
                    with self._varListenLock:
                        for func in self._varListeners:
                                    func(p,val.value.val,valueDisp)

<<<<<<< HEAD
                            except Pyro4.errors.CommunicationError as msg:
                                if 'Connection refused' in str(msg):
                                    self._log.info("Pyro Disconnect. Removing callback")
                                    self._varListeners.remove(func)
                                else:
                                    self._log.error("Pyro callback failed for {}: {}".format(self.name,msg))
                            except Exception as msg:
                                self._log.error("Update thread error: " + str(msg))

=======
>>>>>>> 94999450
                self._log.debug(F"Done update group. Length={len(uvars)}. Entry={list(uvars.keys())[0]}")

                # Generate yaml stream
                y = dataToYaml(d,default_flow_style=False)
                self._sendYamlFrame(dataToYaml(d,default_flow_style=False))

                # Send over zmq link
                if self._zmqServer is not None:
                    self._zmqServer._publish(dataToYaml(d,varConvert=False,default_flow_style=False))

                # Init var list
                uvars = {}

            # Set done
            self._updateQueue.task_done()


def yamlToData(stream, Loader=yaml.Loader, object_pairs_hook=odict):
    """Load yaml to data structure"""
    class OrderedLoader(Loader):
        pass

    def construct_mapping(loader, node):
        loader.flatten_mapping(node)
        return object_pairs_hook(loader.construct_pairs(node))

    OrderedLoader.add_constructor(yaml.resolver.BaseResolver.DEFAULT_MAPPING_TAG,construct_mapping)

    return yaml.load(stream, OrderedLoader)

def dataToYaml(data, varConvert=True, rawStr=False, stream=None, Dumper=yaml.Dumper, **kwds):
    """Convert data structure to yaml"""

    if rawStr and isinstance(data,str):
        return data

    class OrderedDumper(Dumper):
        pass

    def _var_representer(dumper, data):
        if type(data.value) == bool:
            enc = 'tag:yaml.org,2002:bool'
        elif data.enum is not None:
            enc = 'tag:yaml.org,2002:str'
        elif type(data.value) == int:
            enc = 'tag:yaml.org,2002:int'
        elif type(data.value) == float:
            enc = 'tag:yaml.org,2002:float'
        else:
            enc = 'tag:yaml.org,2002:str'

        return dumper.represent_scalar(enc, data.valueDisp)

    def _dict_representer(dumper, data):
        return dumper.represent_mapping(yaml.resolver.BaseResolver.DEFAULT_MAPPING_TAG, data.items())

    if varConvert:
        OrderedDumper.add_representer(pr.VariableValue, _var_representer)

    OrderedDumper.add_representer(odict, _dict_representer)

    try:
        ret = yaml.dump(data, stream, OrderedDumper, **kwds)
    except Exception as e:
        #print("Error: {} dict {}".format(e,data))
        return None
    return ret

def keyValueUpdate(old, key, value):
    d = old
    parts = key.split('.')
    for part in parts[:-1]:
        if part not in d:
            d[part] = {}
        d = d.get(part)
    d[parts[-1]] = value


def dictUpdate(old, new):
    for k,v in new.items():
        if '.' in k:
            keyValueUpdate(old, k, v)
        elif k in old:
            old[k].update(v)
        else:
            old[k] = v

def yamlUpdate(old, new):
    dictUpdate(old, yamlToData(new))

def recreate_OrderedDict(name, values):
    return odict(values['items'])

def generateAddressMap(root,fname):
    vlist = root.variableList

    with open(fname,'w') as f:
        f.write("Path\t")
        f.write("Type\t")
        f.write("Full Address\t")
        f.write("Device Offset\t")
        f.write("Mode\t")
        f.write("Bit Offset\t")
        f.write("Bit Size\t")
        f.write("Enum\t")
        f.write("Description\n")

        for v in vlist:
            if isinstance(v, pr.RemoteVariable):
                f.write("{}\t".format(v.path))
                f.write("{}\t".format(type(v)))
                f.write("{:#x}\t".format(v.address))
                f.write("{:#x}\t".format(v.offset))
                f.write("{}\t".format(v.mode))
                f.write("{}\t".format(v.bitOffset))
                f.write("{}\t".format(v.bitSize))
                f.write("{}\t".format(v.enum))
                f.write("{}\n".format(v.description))
<|MERGE_RESOLUTION|>--- conflicted
+++ resolved
@@ -549,18 +549,6 @@
                         for func in self._varListeners:
                                     func(p,val.value.val,valueDisp)
 
-<<<<<<< HEAD
-                            except Pyro4.errors.CommunicationError as msg:
-                                if 'Connection refused' in str(msg):
-                                    self._log.info("Pyro Disconnect. Removing callback")
-                                    self._varListeners.remove(func)
-                                else:
-                                    self._log.error("Pyro callback failed for {}: {}".format(self.name,msg))
-                            except Exception as msg:
-                                self._log.error("Update thread error: " + str(msg))
-
-=======
->>>>>>> 94999450
                 self._log.debug(F"Done update group. Length={len(uvars)}. Entry={list(uvars.keys())[0]}")
 
                 # Generate yaml stream
@@ -618,7 +606,7 @@
         return dumper.represent_mapping(yaml.resolver.BaseResolver.DEFAULT_MAPPING_TAG, data.items())
 
     if varConvert:
-        OrderedDumper.add_representer(pr.VariableValue, _var_representer)
+    OrderedDumper.add_representer(pr.VariableValue, _var_representer)
 
     OrderedDumper.add_representer(odict, _dict_representer)
 
