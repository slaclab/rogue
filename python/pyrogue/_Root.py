--- conflicted
+++ resolved
@@ -348,15 +348,8 @@
 
                 # Allow overlaps between Devices and Blocks if the Device is an ancestor of the Block and the block allows overlap.
                 # Check for instances when device comes before block and when block comes before device
-<<<<<<< HEAD
                 if (not (isinstance(tmpList[i-1],pr.Device) and isinstance(tmpList[i],rim.Block) and (tmpList[i].path.find(tmpList[i-1].path) == 0 and tmpList[i].overlapEn))) and \
                         (not (isinstance(tmpList[i],pr.Device) and isinstance(tmpList[i-1],rim.Block) and (tmpList[i-1].path.find(tmpList[i].path) == 0 and tmpList[i-1].overlapEn))):
-=======
-                if (not (isinstance(tmpList[i-1],pr.Device) and isinstance(tmpList[i],pr.BaseBlock) and \
-                         (tmpList[i].path.find(tmpList[i-1].path) == 0 and tmpList[i]._overlapEn))) and \
-                   (not (isinstance(tmpList[i],pr.Device) and isinstance(tmpList[i-1],pr.BaseBlock) and \
-                        (tmpList[i-1].path.find(tmpList[i].path) == 0 and tmpList[i-1]._overlapEn))):
->>>>>>> 0f3f5b7b
 
                     raise pr.NodeError("{} at address={:#x} overlaps {} at address={:#x} with size={}".format(
                                        tmpList[i].path,tmpList[i].address,
@@ -539,7 +532,6 @@
         return obj
 
     @pr.expose
-<<<<<<< HEAD
     def saveAddressMap(self,fname,headerEn=False):
 
         # First form header
@@ -599,55 +591,24 @@
                 data += "{}".format(description)
                 lines.append(data)
 
-        try:
-            with open(fname,'w') as f:
-
-                if headerEn:
-                    f.write('// #############################################\n')
-                    f.write('// Auto Generated Header File From Rogue\n')
-                    f.write('// #############################################\n')
-                    f.write('#ifndef __ROGUE_ADDR_MAP_H__\n')
-                    f.write('#define __ROGUE_ADDR_MAP_H__\n\n')
-                    f.write(f'#define ROGUE_ADDR_MAP "{header}|"\\\n')
-
-                    for line in lines:
-                        f.write(f'     "{line}|"\\\n')
-
-                    f.write('\n#endif\n')
-                else:
-                    f.write(header + '\n')
-                    for line in lines:
-                        f.write(line + '\n')
-
-        except Exception as e:
-            pr.logException(self._log,e)
-=======
-    def saveAddressMap(self,fname):
         with open(fname,'w') as f:
-            f.write("Path\t")
-            f.write("TypeStr\t")
-            f.write("MemBaseId\t")
-            f.write("Full Address\t")
-            f.write("Device Offset\t")
-            f.write("Mode\t")
-            f.write("Bit Offset\t")
-            f.write("Bit Size\t")
-            f.write("Enum\t")
-            f.write("Description\n")
-
-            for v in self.variableList:
-                if v.isinstance(pr.RemoteVariable):
-                    f.write("{}\t".format(v.path))
-                    f.write("{}\t".format(v.typeStr))
-                    f.write("{}\t".format(v._block.memBaseId))
-                    f.write("{:#x}\t".format(v.address))
-                    f.write("{:#x}\t".format(v.offset))
-                    f.write("{}\t".format(v.mode))
-                    f.write("{}\t".format(v.bitOffset))
-                    f.write("{}\t".format(v.bitSize))
-                    f.write("{}\t".format(v.enum))
-                    f.write("{}\n".format(v.description))
->>>>>>> 0f3f5b7b
+
+            if headerEn:
+                f.write('// #############################################\n')
+                f.write('// Auto Generated Header File From Rogue\n')
+                f.write('// #############################################\n')
+                f.write('#ifndef __ROGUE_ADDR_MAP_H__\n')
+                f.write('#define __ROGUE_ADDR_MAP_H__\n\n')
+                f.write(f'#define ROGUE_ADDR_MAP "{header}|"\\\n')
+
+                for line in lines:
+                    f.write(f'     "{line}|"\\\n')
+
+                f.write('\n#endif\n')
+            else:
+                f.write(header + '\n')
+                for line in lines:
+                    f.write(line + '\n')
 
     @pr.expose
     def saveVariableList(self,fname,polledOnly=False,incGroups=None):
@@ -772,25 +733,13 @@
                 name += '.zip'
         yml = self.getYaml(readFirst=readFirst,modes=modes,incGroups=incGroups,excGroups=excGroups)
 
-<<<<<<< HEAD
-            if name.split('.')[-1] == 'zip':
-                with zipfile.ZipFile(name, 'w', compression=zipfile.ZIP_LZMA) as zf:
-                    with zf.open(os.path.basename(name[:-4]),'w') as f:
-                        f.write(yml.encode('utf-8'))
-            else:
-                with open(name,'w') as f:
-                    f.write(yml)
-
-        except Exception as e:
-            pr.logException(self._log,e)
-            return False
-=======
         if name.split('.')[-1] == 'zip':
             with zipfile.ZipFile(name, 'w', compression=zipfile.ZIP_LZMA) as zf:
-                with zf.open(os.path.basename(name[:-4]),'w') as f: f.write(yml.encode('utf-8'))
+                with zf.open(os.path.basename(name[:-4]),'w') as f:
+                    f.write(yml.encode('utf-8'))
         else:
-            with open(name,'w') as f: f.write(yml)
->>>>>>> 0f3f5b7b
+            with open(name,'w') as f:
+                f.write(yml)
 
         return True
 
@@ -842,11 +791,7 @@
                                 spt = zfn.split('%s/' % sub.rstrip('/'))[1]
 
                                 # Entry ends in .yml or *.yml and is in current directory
-<<<<<<< HEAD
                                 if '/' not in spt and (spt[-4:] == '.yml' or spt[-5:] == '.yaml'):
-=======
-                                if not '/' in spt and (spt[-4:] == '.yml' or spt[-5:] == '.yaml'):
->>>>>>> 0f3f5b7b
                                     lst.append(base + '/' + zfn)
 
             # Entry is a directory
@@ -857,19 +802,6 @@
 
             # Not a zipfile, not a directory and does not end in .yml
             else:
-<<<<<<< HEAD
-                self._log.error("loadYaml: Invalid load file: {}, must be a directory or end in .yml or .yaml".format(rl))
-
-        # Read each file
-        try:
-            with self.pollBlock(), self.updateGroup():
-                for fn in lst:
-                    d = pr.yamlToData(fName=fn)
-                    self._setDictRoot(d=d,writeEach=writeEach,modes=modes,incGroups=incGroups,excGroups=excGroups)
-
-                if not writeEach:
-                    self._write()
-=======
                 raise Exception("loadYaml: Invalid load file: {}, must be a directory or end in .yml or .yaml".format(rl))
 
         # Read each file
@@ -877,7 +809,6 @@
             for fn in lst:
                 d = pr.yamlToData(fName=fn)
                 self._setDictRoot(d=d,writeEach=writeEach,modes=modes,incGroups=incGroups,excGroups=excGroups)
->>>>>>> 0f3f5b7b
 
             if not writeEach: self._write()
 
@@ -892,20 +823,9 @@
         modes is a list of variable modes to include.
         If readFirst=True a full read from hardware is performed.
         """
-
-<<<<<<< HEAD
         if readFirst:
             self._read()
-        try:
-            return pr.dataToYaml({self.name:self._getDict(modes=modes,incGroups=incGroups,excGroups=excGroups)})
-        except Exception as e:
-            pr.logException(self._log,e)
-            return ""
-=======
-        if readFirst: self._read()
         return pr.dataToYaml({self.name:self._getDict(modes=modes,incGroups=incGroups,excGroups=excGroups)})
->>>>>>> 0f3f5b7b
-
 
     def setYaml(self,yml,writeEach,modes,incGroups,excGroups):
         """
