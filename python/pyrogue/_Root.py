--- conflicted
+++ resolved
@@ -228,7 +228,6 @@
         pr.Device.__init__(self, name=name, description=description, expand=expand)
 
         # Variables
-<<<<<<< HEAD
         self.add(
             pr.LocalVariable(
                 name="RogueVersion",
@@ -294,14 +293,13 @@
         self.add(
             pr.LocalVariable(
                 name="Time",
-                value=0.0,
+                value=time.time(),
                 mode="RO",
                 hidden=True,
                 description="Current Time In Seconds Since EPOCH UTC",
                 groups=["NoSql"],
             )
         )
-
         self.add(
             pr.LinkVariable(
                 name="LocalTime",
@@ -326,36 +324,6 @@
                 localGet=lambda: not self._pollQueue.paused(),
             )
         )
-=======
-        self.add(pr.LocalVariable(name='RogueVersion', value=rogue.Version.current(), mode='RO', hidden=False,
-                 description='Rogue Version String'))
-
-        self.add(pr.LocalVariable(name='RogueDirectory', value=os.path.dirname(pr.__file__), mode='RO', hidden=False,
-                 description='Rogue Library Directory'))
-
-        self.add(pr.LocalVariable(name='SystemLog', value=SystemLogInit, mode='RO', hidden=True, groups=['NoStream','NoSql','NoState'],
-            description='String containing newline separated system logic entries'))
-
-        self.add(pr.LocalVariable(name='SystemLogLast', value='', mode='RO', hidden=True, groups=['NoStream','NoState'],
-            description='String containing last system log entry'))
-
-        self.add(pr.LocalVariable(name='ForceWrite', value=False, mode='RW', hidden=True,
-            description='Configuration Flag To Always Write Non Stale Blocks For WriteAll, LoadConfig and setYaml'))
-
-        self.add(pr.LocalVariable(name='InitAfterConfig', value=False, mode='RW', hidden=True,
-            description='Configuration Flag To Execute Initialize after LoadConfig or setYaml'))
-
-        self.add(pr.LocalVariable(name='Time', value=time.time(), mode='RO', hidden=True,
-                                  description='Current Time In Seconds Since EPOCH UTC', groups=['NoSql']))
-
-        self.add(pr.LinkVariable(name='LocalTime', value='', mode='RO', groups=['NoStream','NoSql','NoState'],
-                 linkedGet=lambda: time.strftime("%Y-%m-%d %H:%M:%S %Z", time.localtime(self.Time.value())),
-                 dependencies=[self.Time], description='Local Time'))
-
-        self.add(pr.LocalVariable(name='PollEn', value=False, mode='RW',groups=['NoStream','NoSql','NoState'],
-                                  localSet=lambda value: self._pollQueue.pause(not value),
-                                  localGet=lambda: not self._pollQueue.paused()))
->>>>>>> 96f0e16d
 
         # Commands
         self.add(
