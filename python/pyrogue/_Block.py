--- conflicted
+++ resolved
@@ -189,13 +189,8 @@
 
 
 class RemoteBlock(BaseBlock, rim.Master):
-<<<<<<< HEAD
     def __init__(self, *, name, mode, device, offset=0):
-        
-=======
-    def __init__(self, name, mode, device, offset=0):
      
->>>>>>> 0f8039aa
         rim.Master.__init__(self)
         self._setSlave(device)
         
