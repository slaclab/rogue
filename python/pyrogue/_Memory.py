--- conflicted
+++ resolved
@@ -68,14 +68,14 @@
     @pr.expose
     def set(self, offset, values, write=False):
         """
-        
+
 
         Parameters
         ----------
         offset :
-            
+
         values :
-            
+
         write : bool
              (Default value = False)
 
@@ -93,14 +93,14 @@
     @pr.expose
     def get(self, offset, numWords):
         """
-        
+
 
         Parameters
         ----------
         offset :
-            
+
         numWords :
-            
+
 
         Returns
         -------
@@ -120,22 +120,22 @@
 
     def _setDict(self, d, writeEach, modes,incGroups,excGroups,keys):
         """
-        
+
 
         Parameters
         ----------
         d :
-            
+
         writeEach :
-            
+
         modes :
-            
+
         incGroups :
-            
+
         excGroups :
-            
+
         keys :
-            
+
 
         Returns
         -------
@@ -146,32 +146,28 @@
             for offset, values in d.items():
                 self._setValues[offset] = [self._base.fromString(s) for s in values.split(',')]
 
-<<<<<<< HEAD
-    def _getDict(self,modes,incGroups,excGroups):
-        """
-        
+    def _getDict(self,modes,incGroups,excGroups,properties):
+        """
+
 
         Parameters
         ----------
         modes :
-            
+
         incGroups :
-            
+
         excGroups :
-            
-
-        Returns
-        -------
-
-        """
-=======
-    def _getDict(self,modes,incGroups,excGroups,properties):
->>>>>>> 7e7dae5a
+
+
+        Returns
+        -------
+
+        """
         return None
 
     def writeBlocks(self, force=False, recurse=True, variable=None, checkEach=False):
         """
-        
+
 
         Parameters
         ----------
@@ -202,7 +198,7 @@
 
     def verifyBlocks(self, recurse=True, variable=None, checkEach=False):
         """
-        
+
 
         Parameters
         ----------
@@ -227,7 +223,7 @@
 
     def checkBlocks(self, recurse=True, variable=None):
         """
-        
+
 
         Parameters
         ----------
@@ -272,7 +268,7 @@
 
     def readBlocks(self, recurse=True, variable=None, checkEach=False):
         """
-        
+
 
         Parameters
         ----------
@@ -297,21 +293,21 @@
 
     def _txnChunker(self, offset, data, base=pr.UInt, stride=4, wordBitSize=32, txnType=rim.Write, numWords=1):
         """
-        
+
 
         Parameters
         ----------
         offset :
-            
+
         data :
-            
+
         base :
              (Default value = pr.UInt)
         stride : int
              (Default value = 4)
         wordBitSize : int
              (Default value = 32)
-        txnType : 
+        txnType :
              (Default value = rim.Write)
         numWords : int
              (Default value = 1)
