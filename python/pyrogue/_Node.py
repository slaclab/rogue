--- conflicted
+++ resolved
@@ -210,11 +210,7 @@
 
 
     def __dir__(self):
-<<<<<<< HEAD
-        return (super().__dir__() + [k for k,v in self._nodes.items()])
-=======
         return super().__dir__() + [k for k,v in self._nodes.items()]
->>>>>>> d90a89c5
 
     def __reduce__(self):
         attr = {}
@@ -345,11 +341,7 @@
         """
         Get sub-nodes in a list
         """
-<<<<<<< HEAD
-        return ([k for k,v in self._nodes.items()])
-=======
         return [k for k,v in self._nodes.items()]
->>>>>>> d90a89c5
 
     def getNodes(self,typ,excTyp=None,incGroups=None,excGroups=None):
         """
