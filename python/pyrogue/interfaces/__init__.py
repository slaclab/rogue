--- conflicted
+++ resolved
@@ -11,7 +11,7 @@
 from pyrogue.interfaces._ZmqServer import *
 from pyrogue.interfaces._Virtual   import *
 from pyrogue.interfaces._SimpleClient import *
-<<<<<<< HEAD
+from pyrogue.interfaces._SqlLogging   import *
 
 import time
 import jsonpickle
@@ -62,6 +62,3 @@
         if self._path == key:
             self.display(varVal.valueDisp)
 
-=======
-from pyrogue.interfaces._SqlLogging   import *
->>>>>>> f997af8a
