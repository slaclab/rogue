--- conflicted
+++ resolved
@@ -322,11 +322,7 @@
             raise Exception(f"ZMQ Interface Exception: {e}")
 
         if isinstance(ret,Exception):
-<<<<<<< HEAD
-            raise (ret)
-=======
             raise ret
->>>>>>> d90a89c5
 
         return ret
 
