#-----------------------------------------------------------------------------
# Title      : PyRogue simulation support
#-----------------------------------------------------------------------------
# Description:
# Module containing simulation support classes and routines
#-----------------------------------------------------------------------------
# This file is part of the rogue software platform. It is subject to
# the license terms in the LICENSE.txt file found in the top-level directory
# of this distribution and at:
#    https://confluence.slac.stanford.edu/display/ppareg/LICENSE.html.
# No part of the rogue software platform, including this file, may be
# copied, modified, propagated, or distributed except according to the terms
# contained in the LICENSE.txt file.
#-----------------------------------------------------------------------------

import threading
import pyrogue
import rogue.interfaces.stream
import zmq


class SideBandSim():

    def __init__(self,host,port):

        self._log = pyrogue.logInit(cls=self, name=f'{host}.{port}')

        self._ctx = zmq.Context()
        self._sbPush = self._ctx.socket(zmq.PUSH)
        self._sbPush.connect(f"tcp://{host}:{port+1}")
        self._sbPull = self._ctx.socket(zmq.PULL)
        self._sbPull.connect(f"tcp://{host}:{port}")

        self._log.info("Connected to port {} on host {}".format(port,host))

        self._recvCb = self._defaultRecvCb
        self._lock = threading.Lock()
        self._run = True
        self._recvThread = threading.Thread(target=self._recvWorker)
        self._recvThread.start()

    def _defaultRecvCb(self, opCode, remData):
        if opCode is not None:
            print(f'Received opCode: {opCode:02x}')
        if remData is not None:
            print(f'Received remData: {remData:02x}')

    def setRecvCb(self, cbFunc):
        self._recvCb = cbFunc

    def send(self,opCode=None, remData=None):
        ba = bytearray(4)
        if opCode is not None:
            ba[0] = 0x01
            ba[1] = opCode
        if remData is not None:
            ba[2] = 0x01
            ba[3] = remData

        self._sbPush.send(ba)
        self._log.debug(f'Sent opCode: {opCode} remData: {remData}')

    def _stop(self):
        with self._lock:
            self._log.debug('Stopping receive thread')
            self._run = False

    def __enter__(self):
        return self

    def __exit__(self, exc_type, exc_value, traceback):
        self._stop()

    def _recvWorker(self):
        while True:
            # Exit thread when stop() called
            with self._lock:
                if self._run is False:
                    self._log.debug('Exiting receive thread')
                    return

            # Wait for new data
            socks, x, y = zmq.select([self._sbPull], [], [], 1.0)
            if self._sbPull in socks:
                ba = self._sbPull.recv()

                if len(ba) != 4:
                    self._log.error(f'Got bad size frame: {ba} size: {len(ba)}')

                # Got normal data
                opCode = None
                remData = None
                if ba[0] == 0x01:
                    opCode = ba[1]
                if ba[2] == 0x01:
                    remData = ba[3]

                self._log.debug(f'Received opCode: {opCode}, remData {remData}')
                self._recvCb(opCode, remData)


class Pgp2bSim():
    def __init__(self, vcCount, host, port):
        # virtual channels
        self.vc = [rogue.interfaces.stream.TcpClient(host, p) for p in range(port, port+(vcCount*2), 2)]

        # sideband
        self.sb = SideBandSim(host, port+8)

    def _stop(self):
        self.sb._stop()

    def __enter__(self):
        return self

    def __exit__(self, exc_type, exc_value, traceback):
        self._stop()


def connectPgp2bSim(pgpA, pgpB):
    for a,b in zip(pgpA.vc, pgpB.vc):
        pyrogue.streamConnectBiDir(a, b)

    pgpA.sb.setRecvCb(pgpB.sb.send)
    pgpB.sb.setRecvCb(pgpA.sb.send)


class MemEmulate(rogue.interfaces.memory.Slave):

    def __init__(self, *, minWidth=4, maxSize=0xFFFFFFFF, dropCount=0):
        rogue.interfaces.memory.Slave.__init__(self,4,4)
        self._minWidth = minWidth
        self._maxSize  = maxSize
        self._data = {}
        self._cb   = {}

        self._count = 0
        self._dropCount = dropCount

    def _checkRange(self, address, size):
        return 0

    def _doMaxAccess(self):
<<<<<<< HEAD
        return (self._maxSize)

    def _doMinAccess(self):
        return (self._minWidth)
=======
        return self._maxSize

    def _doMinAccess(self):
        return self._minWidth
>>>>>>> d90a89c5

    def _doTransaction(self,transaction):
        address = transaction.address()
        size    = transaction.size()
        type    = transaction.type()

        if self._count < self._dropCount:
<<<<<<< HEAD
            print(f'Dropping transaction {self._count}')
=======
>>>>>>> d90a89c5
            self._count += 1
            return

        self._count = 0

        if (address % self._minWidth) != 0:
            transaction.error("Transaction address {address:#x} is not aligned to min width {self._minWidth:#x}")
            return
        elif size > self._maxSize:
            transaction.error("Transaction size {size} exceeds max {self._maxSize}")
            return

        for i in range (0, size):
            if not (address+i) in self._data:
                self._data[address+i] = 0

        ba = bytearray(size)

        if type == rogue.interfaces.memory.Write or type == rogue.interfaces.memory.Post:
            transaction.getData(ba,0)

            for i in range(0, size):
                self._data[address+i] = ba[i]

            transaction.done()

        else:
            for i in range(0, size):
                ba[i] = self._data[address+i]

            transaction.setData(ba,0)
            transaction.done()<|MERGE_RESOLUTION|>--- conflicted
+++ resolved
@@ -141,17 +141,10 @@
         return 0
 
     def _doMaxAccess(self):
-<<<<<<< HEAD
-        return (self._maxSize)
-
-    def _doMinAccess(self):
-        return (self._minWidth)
-=======
         return self._maxSize
 
     def _doMinAccess(self):
         return self._minWidth
->>>>>>> d90a89c5
 
     def _doTransaction(self,transaction):
         address = transaction.address()
@@ -159,10 +152,6 @@
         type    = transaction.type()
 
         if self._count < self._dropCount:
-<<<<<<< HEAD
-            print(f'Dropping transaction {self._count}')
-=======
->>>>>>> d90a89c5
             self._count += 1
             return
 
