#!/usr/bin/env python
#-----------------------------------------------------------------------------
# Title      : PyRogue base module - Device Class
#-----------------------------------------------------------------------------
# File       : pyrogue/_Device.py
# Created    : 2017-05-16
#-----------------------------------------------------------------------------
# This file is part of the rogue software platform. It is subject to 
# the license terms in the LICENSE.txt file found in the top-level directory 
# of this distribution and at: 
#    https://confluence.slac.stanford.edu/display/ppareg/LICENSE.html. 
# No part of the rogue software platform, including this file, may be 
# copied, modified, propagated, or distributed except according to the terms 
# contained in the LICENSE.txt file.
#-----------------------------------------------------------------------------
import rogue.interfaces.memory as rim
import collections
import datetime
import functools as ft
import pyrogue as pr
import inspect
import threading
import math
import time

class EnableVariable(pr.BaseVariable):
    def __init__(self, *, enabled, deps=None):
        pr.BaseVariable.__init__(
            self,
            description='Determines if device is enabled for hardware access',            
            name='enable',
            mode='RW',
            value=enabled, 
            visibility=50,
            disp={False: 'False', True: 'True', 'parent': 'ParentFalse', 'deps': 'ExtDepFalse'})

        if deps is None:
            self._deps   = []
            self._depDis = False
        else:
            self._deps   = deps
            self._depDis = True

        for d in self._deps:
            d.addListener(self)

        self._value  = enabled
        self._lock   = threading.Lock()

    def nativeType(self):
        return bool

    @pr.expose
    def get(self, read=False):
        ret = self._value

        with self._lock:
            if self._value is False:
                ret = False
            elif self._depDis:
                ret = 'deps'
            elif self._parent == self._root:
                #print("Root enable = {}".format(self._value))
                ret = self._value
            else:
                if self._parent._parent.enable.value() is not True:
                    ret = 'parent'
                else:
                    ret = True

        return ret
        
    @pr.expose
    def set(self, value, write=True):
        if value != 'parent' and value != 'deps':
            old = self.value()

            with self._lock:
                self._value = value
            
            if old != value and old != 'parent' and old != 'deps':
                self.parent.enableChanged(value)

        with self.parent.root.updateGroup():
            self._queueUpdate()

    def _doUpdate(self):
        if len(self._deps) != 0:
            oldEn = (self.value() == True)

            with self._lock:
                self._depDis = not all(x.value() for x in self._deps)

            newEn = (self.value() == True)

            if oldEn != newEn:
                self.parent.enableChanged(newEn)

        return super()._doUpdate()

    def _rootAttached(self,parent,root):
        pr.Node._rootAttached(self,parent,root)

        if parent != root:
            parent._parent.enable.addListener(self)

class DeviceError(Exception):
    """ Exception for device manipulation errors."""
    pass


class Device(pr.Node,rim.Hub):
    """Device class holder. TODO: Update comments"""

    def __init__(self, *,
                 name=None,
                 description='',
                 memBase=None,
                 offset=0,
                 size=0,
                 hidden=False,
                 visibility=75,
                 blockSize=None,
                 expand=False,
                 enabled=True,
                 defaults=None,
                 enableDeps=None,
                 hubMin=0,
                 hubMax=0):

        
        """Initialize device class"""
        if name is None:
            name = self.__class__.__name__

        # Hub.__init__ must be called first for _setSlave to work below
        rim.Hub.__init__(self,offset,hubMin,hubMax)

        # Blocks
        self._blocks    = []
        self._memBase   = memBase
        self._memLock   = threading.RLock()
        self._size      = size
        self._blockSize = blockSize
        self._defaults  = defaults if defaults is not None else {}

        self.forceCheckEach = False

        # Connect to memory slave
        if memBase: self._setSlave(memBase)

        # Node.__init__ can't be called until after self._memBase is created
        pr.Node.__init__(self, name=name, hidden=hidden, visibility=visibility, description=description, expand=expand)

        self._log.info("Making device {:s}".format(name))

        # Convenience methods
        self.addRemoteCommands = ft.partial(self.addNodes, pr.RemoteCommand)

        # Variable interface to enable flag
        self.add(EnableVariable(enabled=enabled, deps=enableDeps))

        self.add(pr.LocalCommand(name='ReadDevice', value=False, visibility=0,
                                 function=lambda arg: self.readAndCheckBlocks(recurse=arg),
                                 description='Force read of device without recursion'))

        self.add(pr.LocalCommand(name='WriteDevice', value='', visibility=0,
                                 function=lambda arg: self.writeAndVerifyBlocks(force=True,recurse=arg),
                                 description='Force write of device without recursion'))

    @pr.expose
    @property
    def address(self):
        return self._getAddress()

    @pr.expose
    @property
    def offset(self):
        return self._getOffset()

    @pr.expose
    @property
    def size(self):
        return self._size

    @pr.expose
    @property
    def memBaseId(self):
        return self._reqSlaveId()

    def add(self,node):
        # Call node add
        pr.Node.add(self,node)

        # Adding device
        if isinstance(node,Device):
           
            # Device does not have a membase
            if node._memBase is None:
                node._setSlave(self)

    def addRemoteVariables(self, number, stride, pack=False, **kwargs):
        if pack:
            visibility=0
        else:
            visibility = kwargs.pop('visibility', 25)

            if kwargs.pop('hidden', False):
                visibility = 0
                self._log.warning("Hidden attribute is deprecated. Please use visibility")

        self.addNodes(pr.RemoteVariable, number, stride, visibility=visibility, **kwargs)

        # If pack specified, create a linked variable to combine everything
        if pack:
            varList = getattr(self, kwargs['name']).values()
            
            def linkedSet(dev, var, val, write):
                if val == '': return
                values = reversed(val.split('_'))
                for variable, value in zip(varList, values):
                    variable.setDisp(value, write=write)

            def linkedGet(dev, var, read):
                values = [v.getDisp(read=read) for v in varList]
                return '_'.join(reversed(values))

            name = kwargs.pop('name')
            kwargs.pop('value', None)
            
            lv = pr.LinkVariable(name=name, value='', dependencies=varList, linkedGet=linkedGet, linkedSet=linkedSet, **kwargs)
            self.add(lv)

    def setPollInterval(self, interval, variables=None):
        """Set the poll interval for a group of variables.
        The variables param is an Iterable of strings
        If variables=None, set interval for all variables that currently have nonzero pollInterval"""
        if variables is None:
            variables = [k for k,v in self.variables.items() if v.pollInterval != 0]

        for x in variables:
            v = self.node(x).pollInterval = interval

    def setVariableVisibility(self, visibility, variables=None):
        """ Set visibility for a list of Variables (or Variable names)"""
        if variables is None:
            variables=self.variables.values()
            
        for v in variables:
            if isinstance(v, pr.BaseVariable):
                v._visibility = visibility
            elif isinstance(variables[0], str):
                self.variables[v]._visibility = visibility

    def hideVariables(self, hidden, variables=None):
        """Hide a list of Variables (or Variable names)"""
        #self._log.warning("hideVariables is now deprecated. Please use setVariableVisibility")
        self.setVariableVisibility((0 if hidden else 25),variables)

    def initialize(self):
        for key,value in self.devices.items():
            value.initialize()

    def hardReset(self):
        for block in self._blocks:
            block._forceStale()
        for key,value in self.devices.items():
            value.hardReset()

    def countReset(self):
        for key,value in self.devices.items():
            value.countReset()

    def enableChanged(self,value):
        pass # Do nothing
        #if value is True:
        #    self.writeAndVerifyBlocks(force=True, recurse=True, variable=None)

    def writeBlocks(self, force=False, recurse=True, variable=None, checkEach=False):
        """
        Write all of the blocks held by this Device to memory
        """
        self._log.debug(f'Calling {self.path}._writeBlocks')

        checkEach = checkEach or self.forceCheckEach

        # Process local blocks.
        if variable is not None:
            for b in self._getBlocks(variable):
                if (force or b.stale):                
                    b.startTransaction(rim.Write, check=checkEach)

        else:
            for block in self._blocks:
                if (force or block.stale) and block.bulkEn:
                    block.startTransaction(rim.Write, check=checkEach)

            if recurse:
                for key,value in self.devices.items():
                    value.writeBlocks(force=force, recurse=True, checkEach=checkEach)

    def verifyBlocks(self, recurse=True, variable=None, checkEach=False):
        """
        Perform background verify
        """
        #print(f'Calling {self.path}.verifyBlocks(recurse={recurse}, variable={variable}, checkEach={checkEach}')

        checkEach = checkEach or self.forceCheckEach        

        # Process local blocks.
        if variable is not None:
            for b in self._getBlocks(variable):
                b.startTransaction(rim.Verify, check=checkEach)

        else:
            for block in self._blocks:
                if block.bulkEn:
                    block.startTransaction(rim.Verify, checkEach)

            if recurse:
                for key,value in self.devices.items():
                    value.verifyBlocks(recurse=True, checkEach=checkEach)

    def readBlocks(self, recurse=True, variable=None, checkEach=False):
        """
        Perform background reads
        """
        self._log.debug(f'Calling {self.path}._readBlocks(recurse={recurse}, variable={variable}, checkEach={checkEach}')
        #print(f'Calling {self.path}.readBlocks(recurse={recurse}, variable={variable}, checkEach={checkEach})')

        checkEach = checkEach or self.forceCheckEach        

        # Process local blocks. 
        if variable is not None:
            for b in self._getBlocks(variable):
                b.startTransaction(rim.Read, check=checkEach)

        else:
            for block in self._blocks:
                if block.bulkEn:
                    block.startTransaction(rim.Read, check=checkEach)

            if recurse:
                for key,value in self.devices.items():
                    value.readBlocks(recurse=True, checkEach=checkEach)

    def checkBlocks(self, recurse=True, variable=None):
        """Check errors in all blocks and generate variable update nofifications"""
        self._log.debug(f'Calling {self.path}._checkBlocks')

        with self.root.updateGroup():

            # Process local blocks
            if variable is not None:
                for b in self._getBlocks(variable):
                    b._checkTransaction()

            else:
                for block in self._blocks:
                    block._checkTransaction()

                if recurse:
                    for key,value in self.devices.items():
                            value.checkBlocks(recurse=True)

    def writeAndVerifyBlocks(self, force=False, recurse=True, variable=None, checkEach=False):
        """Perform a write, verify and check. Usefull for committing any stale variables"""
        self.writeBlocks(force=force, recurse=recurse, variable=variable, checkEach=checkEach)
        self.verifyBlocks(recurse=recurse, variable=variable, checkEach=checkEach)
        self.checkBlocks(recurse=recurse, variable=variable)

    def readAndCheckBlocks(self, recurse=True, variable=None, checkEach=False):
        """Perform a read and check."""
        self.readBlocks(recurse=recurse, variable=variable, checkEach=checkEach)
        self.checkBlocks(recurse=recurse, variable=variable)

    def _rawTxnChunker(self, offset, data, base=pr.UInt, stride=4, wordBitSize=32, txnType=rim.Write, numWords=1):
        if offset + (numWords * stride) > self._size:
            raise pr.MemoryError(name=self.name, address=offset|self.address,
                                 msg='Raw transaction outside of device size')

        if wordBitSize > stride*8:
            raise pr.MemoryError(name=self.name, address=offset|self.address,
                                 msg='Called raw memory access with wordBitSize > stride')

        if txnType == rim.Write or txnType == rim.Post:
            if isinstance(data, bytearray):
                ldata = data
            elif isinstance(data, collections.Iterable):
                ldata = b''.join(base.toBytes(word, wordBitSize) for word in data)
            else:
                ldata = base.toBytes(data, wordBitSize)

        else:
            if data is not None:
                ldata = data
            else:
                ldata = bytearray(numWords*stride)
            
        with self._memLock:
            for i in range(offset, offset+len(ldata), self._reqMaxAccess()):
                sliceOffset = i | self.offset
                txnSize = min(self._reqMaxAccess(), len(ldata)-(i-offset))
                #print(f'sliceOffset: {sliceOffset:#x}, ldata: {ldata}, txnSize: {txnSize}, buffOffset: {i-offset}')
                self._reqTransaction(sliceOffset, ldata, txnSize, i-offset, txnType)

            return ldata

    def _rawWrite(self, offset, data, base=pr.UInt, stride=4, wordBitSize=32, tryCount=1, posted=False):
        with self._memLock:

            if posted: txn = rim.Post
            else: txn = rim.Write

            for _ in range(tryCount):
                self._setError(0)
                self._rawTxnChunker(offset, data, base, stride, wordBitSize, txn)
                self._waitTransaction(0)

                if self._getError() == 0: return
                elif posted: break
                self._log.warning("Retrying raw write transaction")

            # If we get here an error has occured
            raise pr.MemoryError (name=self.name, address=offset|self.address, error=self._getError())
        
    def _rawRead(self, offset, numWords=1, base=pr.UInt, stride=4, wordBitSize=32, data=None, tryCount=1):
        with self._memLock:
            for _ in range(tryCount):
                self._setError(0)
                ldata = self._rawTxnChunker(offset, data, base, stride, wordBitSize, txnType=rim.Read, numWords=numWords)
                self._waitTransaction(0)

                if self._getError() == 0:
                    if numWords == 1:
                        return base.fromBytes(base.mask(ldata, wordBitSize),wordBitSize)
                    else:
                        return [base.fromBytes(base.mask(ldata[i:i+stride], wordBitSize),wordBitSize) for i in range(0, len(ldata), stride)]
                self._log.warning("Retrying raw read transaction")
                
            # If we get here an error has occured
            raise pr.MemoryError (name=self.name, address=offset|self.address, error=self._getError())


    def _getBlocks(self, variables):
        """
        Get a list of unique blocks from a list of Variables. 
        Variables must belong to this device!
        """
        if isinstance(variables, pr.BaseVariable):
            variables = [variables]

        blocks = []
        for v in variables:
            if v.parent is not self:
                raise DeviceError(
                    f'Variable {v.path} passed to {self.path}._getBlocks() is not a member of {self.path}')
            else:
                if v._block not in blocks and v._block is not None:
                    blocks.append(v._block)
                
        return blocks

    def _buildBlocks(self):
        remVars = []

        blkSize = self._blkMinAccess()

        if self._blockSize is not None:
            if self._blockSize > self._blkMaxAccess():
                blkSize = self._blkMaxAccess()
            else:
                blkSize = self._blockSize

        # Process all of the variables
        for k,n in self.nodes.items():

            # Local variables have a 1:1 block association
            if isinstance(n,pr.LocalVariable):
                self._blocks.append(n._block)

            # Align to min access, create list sorted by offset 
            elif isinstance(n,pr.RemoteVariable) and n.offset is not None:
                n._shiftOffsetDown(n.offset % blkSize, blkSize)
                remVars += [n]

        # Sort var list by offset, size
        remVars.sort(key=lambda x: (x.offset, x.varBytes))
        blocks = []
        blk = None

        # Go through sorted variable list, look for overlaps, group into blocks
        for n in remVars:
            if blk is not None and ( (blk['offset'] + blk['size']) > n.offset):
                self._log.info("Overlap detected var offset={} block offset={} block bytes={}".format(n.offset,blk['offset'],blk['size']))
                n._shiftOffsetDown(n.offset - blk['offset'], blkSize)
                blk['vars'].append(n)

                if n.varBytes > blk['size']: blk['size'] = n.varBytes

            else:
                blk = {'offset':n.offset, 'size':n.varBytes, 'vars':[n]}
                blocks.append(blk)

        # Create blocks
        for b in blocks:
            self._blocks.append(pr.RemoteBlock(offset=b['offset'], size=b['size'], variables=b['vars']))
            self._log.debug("Adding new block at offset {:#02x}, size {}".format(b['offset'], b['size']))

    def _rootAttached(self, parent, root):
        pr.Node._rootAttached(self, parent, root)

        for key,value in self._nodes.items():
            value._rootAttached(self,root)

        self._buildBlocks()

        # Override defaults as dictated by the _defaults dict
        for varName, defValue in self._defaults.items():
            match = pr.nodeMatch(self.variables, varName)
            for var in match:
                var._default = defValue

        # Some variable initialization can run until the blocks are built
        for v in self.variables.values():
            v._finishInit()


    def _setTimeout(self,timeout):
        """
        Set timeout value on all devices & blocks
        """

        for block in self._blocks:
            block.timeout = timeout

        rim.Master._setTimeout(self, int(timeout*1000000))

        for key,value in self._nodes.items():
            if isinstance(value,Device):
                value._setTimeout(timeout)

    def command(self, **kwargs):
        """A Decorator to add inline constructor functions as commands"""
        def _decorator(func):
            if 'name' not in kwargs:
                kwargs['name'] = func.__name__

            self.add(pr.LocalCommand(function=func, **kwargs))

            return func
        return _decorator

    def linkVariableGet(self, **kwargs):
        """ Decorator to add inline constructor functions as LinkVariable.linkedGet functions"""
        def _decorator(func):
            if 'name' not in kwargs:
                kwargs['name'] = func.__name__

            self.add(pr.LinkVariable(linkedGet=func, **kwargs))

            return func
        return _decorator

class ArrayDevice(Device):
    def __init__(self, *, arrayClass, number, stride=0, arrayArgs=None, **kwargs):
        if 'name' not in kwargs:
            kwargs['name'] = f'{arrayClass.__name__}Array'
        super().__init__(**kwargs)

        if arrayArgs is None:
            arrayArgs = [{} for x in range(number)]
        elif isinstance(arrayArgs, dict):
            arrayArgs = [arrayArgs for x in range(number)]
            
        for i in range(number):
            args = arrayArgs[i]
            if 'name' in args:
                name = args.pop('name')
            else:
                name = f'{arrayClass.__name__}[{i}]'
            self.add(arrayClass(
                name=name,
                offset=i*stride,
                **args))
<<<<<<< HEAD
                
class DataWriter(Device):
    """Special base class to control data files. TODO: Update comments"""

    def __init__(self, *, visibility=0, **kwargs):
        """Initialize device class"""

        Device.__init__(self, visibility=visibility, **kwargs)

        self.add(pr.LocalVariable(
            name='dataFile',
            mode='RW',
            value='',
            description='Data file for storing frames for connected streams.'))

        self.add(pr.LocalVariable(
            name='open',
            mode='RW',
            value=False,
            localSet=self._setOpen,
            description='Data file open state'))

        self.add(pr.LocalVariable(
            name='bufferSize',
            mode='RW',
            value=0,
            typeStr='UInt32',
            localSet=self._setBufferSize,
            description='File buffering size. Enables caching of data before call to file system.'))

        self.add(pr.LocalVariable(
            name='maxFileSize',
            mode='RW',
            value=0,
            typeStr='UInt64',
            localSet=self._setMaxFileSize,
            description='Maximum size for an individual file. Setting to a non zero splits the run data into multiple files.'))

        self.add(pr.LocalVariable(
            name='fileSize',
            mode='RO',
            value=0,
            typeStr='UInt64',
            pollInterval=1,
            localGet=self._getFileSize,
            description='Size of data files(s) for current open session in bytes.'))

        self.add(pr.LocalVariable(
            name='frameCount',
            mode='RO',
            value=0,
            typeStr='UInt32',
            pollInterval=1,
            localGet=self._getFrameCount,
            description='Frame in data file(s) for current open session in bytes.'))

        self.add(pr.LocalCommand(
            name='autoName',
            function=self._genFileName,
            description='Auto create data file name using data and time.'))

    def _setOpen(self,value,changed):
        """Set open state. Override in sub-class"""
        pass

    def _setBufferSize(self,value):
        """Set buffer size. Override in sub-class"""
        pass

    def _setMaxFileSize(self,value):
        """Set max file size. Override in sub-class"""
        pass

    def _getFileSize(self):
        """get current file size. Override in sub-class"""
        return(0)

    def _getFrameCount(self):
        """get current file frame count. Override in sub-class"""
        return(0)

    def _genFileName(self):
        """
        Auto create data file name based upon date and time.
        Preserve file's location in path.
        """
        idx = self.dataFile.value().rfind('/')

        if idx < 0:
            base = ''
        else:
            base = self.dataFile.value()[:idx+1]

        self.dataFile.set(base + datetime.datetime.now().strftime("data_%Y%m%d_%H%M%S.dat")) 

class RunControl(Device):
    """Special base class to control runs. TODO: Update comments."""

    def __init__(self, *, visibility=0, rates=None, states=None, cmd=None, **kwargs):
        """Initialize device class"""

        if rates is None:
            rates={1:'1 Hz', 10:'10 Hz'}

        if states is None:
            states={0:'Stopped', 1:'Running'}

        Device.__init__(self, visibility=visibility, **kwargs)

        value = [k for k,v in states.items()][0]

        self._thread = None
        self._cmd = cmd

        self.add(pr.LocalVariable(
            name='runState',
            value=value,
            mode='RW',
            disp=states,
            localSet=self._setRunState,
            description='Run state of the system.'))

        value = [k for k,v in rates.items()][0]

        self.add(pr.LocalVariable(
            name='runRate',
            value=value,
            mode='RW',
            disp=rates,
            localSet=self._setRunRate,
            description='Run rate of the system.'))

        self.add(pr.LocalVariable(
            name='runCount',
            value=0,
            typeStr='UInt32',
            mode='RO',
            pollInterval=1,
            description='Run Counter updated by run thread.'))

    def _setRunState(self,value,changed):
        """
        Set run state. Reimplement in sub-class.
        Enum of run states can also be overriden.
        Underlying run control must update runCount variable.
        """
        if changed:
            if self.runState.valueDisp() == 'Running':
                #print("Starting run")
                self._thread = threading.Thread(target=self._run)
                self._thread.start()
            elif self._thread is not None:
                #print("Stopping run")
                self._thread.join()
                self._thread = None

    def _setRunRate(self,value):
        """
        Set run rate. Reimplement in sub-class if neccessary.
        """
        pass

    def _run(self):
        #print("Thread start")
        self.runCount.set(0)

        while (self.runState.valueDisp() == 'Running'):
            time.sleep(1.0 / float(self.runRate.value()))
            if self._cmd is not None:
                self._cmd()

            self.runCount.set(self.runCount.value() + 1,write=False)
        #print("Thread stop")
=======
                
>>>>>>> 8609df4f
<|MERGE_RESOLUTION|>--- conflicted
+++ resolved
@@ -583,180 +583,4 @@
                 name=name,
                 offset=i*stride,
                 **args))
-<<<<<<< HEAD
-                
-class DataWriter(Device):
-    """Special base class to control data files. TODO: Update comments"""
-
-    def __init__(self, *, visibility=0, **kwargs):
-        """Initialize device class"""
-
-        Device.__init__(self, visibility=visibility, **kwargs)
-
-        self.add(pr.LocalVariable(
-            name='dataFile',
-            mode='RW',
-            value='',
-            description='Data file for storing frames for connected streams.'))
-
-        self.add(pr.LocalVariable(
-            name='open',
-            mode='RW',
-            value=False,
-            localSet=self._setOpen,
-            description='Data file open state'))
-
-        self.add(pr.LocalVariable(
-            name='bufferSize',
-            mode='RW',
-            value=0,
-            typeStr='UInt32',
-            localSet=self._setBufferSize,
-            description='File buffering size. Enables caching of data before call to file system.'))
-
-        self.add(pr.LocalVariable(
-            name='maxFileSize',
-            mode='RW',
-            value=0,
-            typeStr='UInt64',
-            localSet=self._setMaxFileSize,
-            description='Maximum size for an individual file. Setting to a non zero splits the run data into multiple files.'))
-
-        self.add(pr.LocalVariable(
-            name='fileSize',
-            mode='RO',
-            value=0,
-            typeStr='UInt64',
-            pollInterval=1,
-            localGet=self._getFileSize,
-            description='Size of data files(s) for current open session in bytes.'))
-
-        self.add(pr.LocalVariable(
-            name='frameCount',
-            mode='RO',
-            value=0,
-            typeStr='UInt32',
-            pollInterval=1,
-            localGet=self._getFrameCount,
-            description='Frame in data file(s) for current open session in bytes.'))
-
-        self.add(pr.LocalCommand(
-            name='autoName',
-            function=self._genFileName,
-            description='Auto create data file name using data and time.'))
-
-    def _setOpen(self,value,changed):
-        """Set open state. Override in sub-class"""
-        pass
-
-    def _setBufferSize(self,value):
-        """Set buffer size. Override in sub-class"""
-        pass
-
-    def _setMaxFileSize(self,value):
-        """Set max file size. Override in sub-class"""
-        pass
-
-    def _getFileSize(self):
-        """get current file size. Override in sub-class"""
-        return(0)
-
-    def _getFrameCount(self):
-        """get current file frame count. Override in sub-class"""
-        return(0)
-
-    def _genFileName(self):
-        """
-        Auto create data file name based upon date and time.
-        Preserve file's location in path.
-        """
-        idx = self.dataFile.value().rfind('/')
-
-        if idx < 0:
-            base = ''
-        else:
-            base = self.dataFile.value()[:idx+1]
-
-        self.dataFile.set(base + datetime.datetime.now().strftime("data_%Y%m%d_%H%M%S.dat")) 
-
-class RunControl(Device):
-    """Special base class to control runs. TODO: Update comments."""
-
-    def __init__(self, *, visibility=0, rates=None, states=None, cmd=None, **kwargs):
-        """Initialize device class"""
-
-        if rates is None:
-            rates={1:'1 Hz', 10:'10 Hz'}
-
-        if states is None:
-            states={0:'Stopped', 1:'Running'}
-
-        Device.__init__(self, visibility=visibility, **kwargs)
-
-        value = [k for k,v in states.items()][0]
-
-        self._thread = None
-        self._cmd = cmd
-
-        self.add(pr.LocalVariable(
-            name='runState',
-            value=value,
-            mode='RW',
-            disp=states,
-            localSet=self._setRunState,
-            description='Run state of the system.'))
-
-        value = [k for k,v in rates.items()][0]
-
-        self.add(pr.LocalVariable(
-            name='runRate',
-            value=value,
-            mode='RW',
-            disp=rates,
-            localSet=self._setRunRate,
-            description='Run rate of the system.'))
-
-        self.add(pr.LocalVariable(
-            name='runCount',
-            value=0,
-            typeStr='UInt32',
-            mode='RO',
-            pollInterval=1,
-            description='Run Counter updated by run thread.'))
-
-    def _setRunState(self,value,changed):
-        """
-        Set run state. Reimplement in sub-class.
-        Enum of run states can also be overriden.
-        Underlying run control must update runCount variable.
-        """
-        if changed:
-            if self.runState.valueDisp() == 'Running':
-                #print("Starting run")
-                self._thread = threading.Thread(target=self._run)
-                self._thread.start()
-            elif self._thread is not None:
-                #print("Stopping run")
-                self._thread.join()
-                self._thread = None
-
-    def _setRunRate(self,value):
-        """
-        Set run rate. Reimplement in sub-class if neccessary.
-        """
-        pass
-
-    def _run(self):
-        #print("Thread start")
-        self.runCount.set(0)
-
-        while (self.runState.valueDisp() == 'Running'):
-            time.sleep(1.0 / float(self.runRate.value()))
-            if self._cmd is not None:
-                self._cmd()
-
-            self.runCount.set(self.runCount.value() + 1,write=False)
-        #print("Thread stop")
-=======
-                
->>>>>>> 8609df4f
+                