--- conflicted
+++ resolved
@@ -273,19 +273,7 @@
 
             if recurse:
                 for key,value in self.devices.items():
-<<<<<<< HEAD
-                    value.checkBlocks(varUpdate=varUpdate, recurse=True)
-
-    def _resetBlocks(self):
-        for block in self._blocks:
-            block._resetTransaction()
-
-        for key,value in self.devices.items():
-            value._resetBlocks()
-            
-=======
                     value.checkBlocks(recurse=True)
->>>>>>> b64b3911
 
     def _rawTxnChunker(self, offset, data, base=pr.UInt, stride=4, wordBitSize=0, txnType=rim.Write):
         if wordBitSize > stride*8:
@@ -428,7 +416,7 @@
         for block in self._blocks:
             block.timeout = timeout
 
-        rim.Master._setTimeout(self, timeout*1000000)
+        super(rim.Master,self)._setTimeout(timeout*1000000)
 
         for key,value in self._nodes.items():
             if isinstance(value,Device):
