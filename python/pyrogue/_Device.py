#!/usr/bin/env python
#-----------------------------------------------------------------------------
# Title      : PyRogue base module - Device Class
#-----------------------------------------------------------------------------
# File       : pyrogue/_Device.py
# Created    : 2017-05-16
#-----------------------------------------------------------------------------
# This file is part of the rogue software platform. It is subject to 
# the license terms in the LICENSE.txt file found in the top-level directory 
# of this distribution and at: 
#    https://confluence.slac.stanford.edu/display/ppareg/LICENSE.html. 
# No part of the rogue software platform, including this file, may be 
# copied, modified, propagated, or distributed except according to the terms 
# contained in the LICENSE.txt file.
#-----------------------------------------------------------------------------
import rogue.interfaces.memory as rim
import collections
import datetime
import functools as ft
import pyrogue as pr
import inspect
import threading
import Pyro4
import math
import time

class EnableVariable(pr.BaseVariable):
<<<<<<< HEAD
    def __init__(self, *, enabled, deps=None):
=======
    def __init__(self, *, enabled, deps):
>>>>>>> 4246c488
        pr.BaseVariable.__init__(
            self,
            description='Determines if device is enabled for hardware access',            
            name='enable',
            mode='RW',
            value=enabled, 
            disp={False: 'False', True: 'True', 'parent': 'ParentFalse', 'deps': 'ExtDepFalse'})

        if deps is None:
            self._deps = []
        else:
            self._deps = deps

        for d in self._deps:
            d.addListener(self)

        self._value = enabled
        self._lock = threading.Lock()

    def nativeType(self):
        return bool

    @Pyro4.expose
    def get(self, read=False):
        ret = self._value

        with self._lock:
            if self._value is False:
                ret = False
            elif len(self._deps) > 0 and not all(x.value() for x in self._deps):
                ret = 'deps'
            elif self._parent == self._root:
                #print("Root enable = {}".format(self._value))
                ret = self._value
            else:
                if self._parent._parent.enable.value() is not True:
                    ret = 'parent'
                else:
                    ret = True

        if read:
            self.updated()
        return ret
        
    @Pyro4.expose
    def set(self, value, write=True):
        if value != 'parent' and value != 'deps':
            old = self.value()

            with self._lock:
                self._value = value
            
            if old != value and old != 'parent' and old != 'deps':
                self.parent.enableChanged(value)

        self.updated()

    def _rootAttached(self,parent,root):
        pr.Node._rootAttached(self,parent,root)

        if parent != root:
            parent._parent.enable.addListener(self)

class DeviceError(Exception):
    """ Exception for device manipulation errors."""
    pass

class Device(pr.Node,rim.Hub):
    """Device class holder. TODO: Update comments"""

    def __init__(self, *,
                 name=None,
                 description='',
                 memBase=None,
                 offset=0,
                 size=0,
                 hidden=False,
                 variables=None,
                 blockSize=None,
                 expand=True,
                 enabled=True,
                 defaults=None,
<<<<<<< HEAD
                 enableDeps=None,
    ):
=======
                 enableDeps=None):

>>>>>>> 4246c488
        
        """Initialize device class"""
        if name is None:
            name = self.__class__.__name__

        # Hub.__init__ must be called first for _setSlave to work below
        rim.Hub.__init__(self,offset)

        # Blocks
        self._blocks    = []
        self._memBase   = memBase
        self._memLock   = threading.RLock()
        self._size      = size
<<<<<<< HEAD
=======
        self._blockSize = blockSize
>>>>>>> 4246c488
        self._defaults  = defaults if defaults is not None else {}

        # Connect to memory slave
        if memBase: self._setSlave(memBase)

        # Node.__init__ can't be called until after self._memBase is created
        pr.Node.__init__(self, name=name, hidden=hidden, description=description, expand=expand)

        self._log.info("Making device {:s}".format(name))

        # Convenience methods
        self.addVariable = ft.partial(self.addNode, pr.Variable) # Legacy
        self.addVariables = ft.partial(self.addNodes, pr.Variable) # Legacy

        self.addCommand = ft.partial(self.addNode, pr.Command) # Legacy
        self.addCommands = ft.partial(self.addNodes, pr.Command) # Legacy
        self.addRemoteCommands = ft.partial(self.addNodes, pr.RemoteCommand)

        # Variable interface to enable flag
<<<<<<< HEAD
        self.add(EnableVariable(
            enabled=enabled,
            deps=enableDeps))
=======
        self.add(EnableVariable(enabled=enabled, deps=enableDeps))
>>>>>>> 4246c488

        if variables is not None and isinstance(variables, collections.Iterable):
            if all(isinstance(v, pr.BaseVariable) for v in variables):
                # add the list of Variable objects
                self.add(variables)
            elif all(isinstance(v, dict) for v in variables):
                # create Variable objects from a dict list
                self.add(pr.Variable(**v) for v in variables)

        cmds = sorted((d for d in (getattr(self, c) for c in dir(self)) if hasattr(d, 'PyrogueCommandArgs')),
                      key=lambda x: x.PyrogueCommandOrder)
        for cmd in cmds:
            args = getattr(cmd, 'PyrogueCommandArgs')
            if 'name' not in args:
                args['name'] = cmd.__name__
            self.add(pr.LocalCommand(function=cmd, **args))

    @Pyro4.expose
    @property
    def address(self):
        return self._getAddress()

    @Pyro4.expose
    @property
    def offset(self):
        return self._getOffset()

    def add(self,node):
        # Call node add
        pr.Node.add(self,node)

        # Adding device
        if isinstance(node,Device):
           
            # Device does not have a membase
            if node._memBase is None:
                node._setSlave(self)

    def addRemoteVariables(self, number, stride, pack=False, **kwargs):
        hidden = pack or kwargs.pop('hidden', False)
        self.addNodes(pr.RemoteVariable, number, stride, hidden=hidden, **kwargs)

        # If pack specified, create a linked variable to combine everything
        if pack:
            varList = getattr(self, kwargs['name']).values()
            
            def linkedSet(dev, var, val, write):
                if val == '': return
                values = reversed(val.split('_'))
                for variable, value in zip(varList, values):
                    variable.setDisp(value, write=write)

            def linkedGet(dev, var, read):
                values = [v.getDisp(read=read) for v in varList]
                return '_'.join(reversed(values))

            name = kwargs.pop('name')
            kwargs.pop('value', None)
            
            lv = pr.LinkVariable(name=name, value='', dependencies=varList, linkedGet=linkedGet, linkedSet=linkedSet, **kwargs)
            self.add(lv)


    def hideVariables(self, hidden, variables=None):
        """Hide a list of Variables (or Variable names)"""
        if variables is None:
            variables=self.variables.values()
            
        for v in variables:
            if isinstance(v, pr.BaseVariable):
                v._hidden = hidden;
            elif isinstance(variables[0], str):
                self.variables[v]._hidden = hidden

    def softReset(self):
        pass

    def hardReset(self):
        pass

    def countReset(self):
        pass

    def enableChanged(self,value):
<<<<<<< HEAD
        if value is True:
            self.writeBlocks(force=True)
            self.verifyBlocks()
            self.readBlocks()
            self.checkBlocks()

=======
        pass # Do nothing
        #if value is True:
        #    self.writeAndVerifyBlocks(force=True, recurse=True, variable=None)
>>>>>>> 4246c488

    def writeBlocks(self, force=False, recurse=True, variable=None, checkEach=False):
        """
        Write all of the blocks held by this Device to memory
        """
        self._log.debug(f'Calling {self.path}._writeBlocks')
        #print(f'Calling {self.path}.writeBlocks(recurse={recurse}, variable={variable}, checkEach={checkEach}')                

        # Process local blocks.
        if variable is not None:
            variable._block.startTransaction(rim.Write, check=checkEach)
        else:
            for block in self._blocks:
                if force or block.stale:
                    if block.bulkEn:
                        block.startTransaction(rim.Write, check=checkEach)

            if recurse:
                for key,value in self.devices.items():
                    value.writeBlocks(force=force, recurse=True, checkEach=checkEach)

    def verifyBlocks(self, recurse=True, variable=None, checkEach=False):
        """
        Perform background verify
        """

        # Process local blocks.
        if variable is not None:
            variable._block.startTransaction(rim.Verify, checkEach)
        else:
            for block in self._blocks:
                if block.bulkEn:
                    block.startTransaction(rim.Verify, checkEach)

            if recurse:
                for key,value in self.devices.items():
                    value.verifyBlocks(recurse=True, checkEach=checkEach)

    def readBlocks(self, recurse=True, variable=None, checkEach=False):
        """
        Perform background reads
        """
        self._log.debug(f'Calling {self.path}._readBlocks(recurse={recurse}, variable={variable}, checkEach={checkEach}')

        # Process local blocks. 
        if variable is not None:
            variable._block.startTransaction(rim.Read, checkEach)
        else:
            for block in self._blocks:
                if block.bulkEn:
                    block.startTransaction(rim.Read, checkEach)

            if recurse:
                for key,value in self.devices.items():
                    value.readBlocks(recurse=True, checkEach=checkEach)

    def checkBlocks(self, recurse=True, variable=None):
        """Check errors in all blocks and generate variable update nofifications"""
        self._log.debug(f'Calling {self.path}._checkBlocks')

        # Process local blocks
        if variable is not None:
            variable._block._checkTransaction()
        else:
            for block in self._blocks:
                block._checkTransaction()

            if recurse:
                for key,value in self.devices.items():
                        value.checkBlocks(recurse=True)

    def writeAndVerifyBlocks(self, force=False, recurse=True, variable=None, checkEach=False):
        """Perform a write, verify and check. Usefull for committing any stale variables"""
        self.readBlocks(recurse=recurse, variable=variable, checkEach=checkEach)
        self.writeBlocks(force=force, recurse=recurse, variable=variable, checkEach=checkEach)
        self.verifyBlocks(recurse=recurse, variable=variable, checkEach=checkEach)
        self.checkBlocks(recurse=recurse, variable=variable)

    def _rawTxnChunker(self, offset, data, base=pr.UInt, stride=4, wordBitSize=32, txnType=rim.Write, numWords=1):
        if offset + (numWords * stride) >= self._size:
            raise pr.MemoryError(name=self.name, address=offset|self.address,
                                 msg='Raw transaction outside of device size')

        if wordBitSize > stride*8:
            raise pr.MemoryError(name=self.name, address=offset|self.address,
                                 msg='Called raw memory access with wordBitSize > stride')

        if txnType == rim.Write:
            if isinstance(data, bytearray):
                ldata = data
            elif isinstance(data, collections.Iterable):
                ldata = b''.join(base.mask(base.toBytes(word, wordBitSize), wordBitSize) for word in data)
            else:
                ldata = base.mask(base.toBytes(data, wordBitSize), wordBitSize)

        else:
            if data is not None:
                ldata = data
            else:
                ldata = bytearray(numWords*stride)
            
        with self._memLock:
            for i in range(offset, offset+len(ldata), self._maxTxnSize):
                sliceOffset = i | self.offset
                txnSize = min(self._maxTxnSize, len(ldata)-(i-offset))
                #print(f'sliceOffset: {sliceOffset:#x}, ldata: {ldata}, txnSize: {txnSize}, buffOffset: {i-offset}')
                self._reqTransaction(sliceOffset, ldata, txnSize, i-offset, txnType)

            return ldata

    def _rawWrite(self, offset, data, base=pr.UInt, stride=4, wordBitSize=32, tryCount=1):
        with self._memLock:
            for _ in range(tryCount):
                self._rawTxnChunker(offset, data, base, stride, wordBitSize, txnType=rim.Write)
                self._waitTransaction(0)

                if self._getError() == 0: return

            # If we get here an error has occured
            raise pr.MemoryError (name=self.name, address=offset|self.address, error=self._getError())
        
    def _rawRead(self, offset, numWords=1, base=pr.UInt, stride=4, wordBitSize=32, data=None, tryCount=1):
        with self._memLock:
            for _ in range(tryCount):
                ldata = self._rawTxnChunker(offset, data, base, stride, wordBitSize, txnType=rim.Read, numWords=numWords)
                self._waitTransaction(0)

                if self._getError() == 0:
                    if numWords == 1:
                        return base.fromBytes(base.mask(ldata, wordBitSize))
                    else:
                        return [base.fromBytes(base.mask(ldata[i:i+stride], wordBitSize)) for i in range(0, len(ldata), stride)]
                
            # If we get here an error has occured
            raise pr.MemoryError (name=self.name, address=offset|self.address, error=self._getError())

    def _buildBlocks(self):
        remVars = []

<<<<<<< HEAD
        minSize = self._doMinAccess()
=======
        blkSize = self._minTxnSize

        if self._blockSize is not None:
            if self._blockSize > self._maxTxnSize:
                blkSize = self._maxTxnSize
            else:
                blkSize = self._blockSize
>>>>>>> 4246c488

        # Process all of the variables
        for k,n in self.nodes.items():

            # Local variables have a 1:1 block association
            if isinstance(n,pr.LocalVariable):
                self._blocks.append(n._block)

            # Align to min access, create list softed by offset 
            elif isinstance(n,pr.RemoteVariable) and n.offset is not None:
                n._shiftOffsetDown(n.offset % blkSize, blkSize)
                remVars += [n]

        # Loop until no overlaps found
        done = False
        while done == False:
            done = True

            # Sort byte offset and size
            remVars.sort(key=lambda x: (x.offset, x.varBytes))

            # Look for overlaps and adjust offset
            for i in range(1,len(remVars)):
                
                # Variable overlaps the range of the previous variable
                if (remVars[i].offset != remVars[i-1].offset) and (remVars[i].offset <= (remVars[i-1].offset + remVars[i-1].varBytes - 1)):
                    self._log.warning("Overlap detected cur offset={} prev offset={} prev bytes={}".format(remVars[i].offset,remVars[i-1].offset,remVars[i-1].varBytes))
                    remVars[i]._shiftOffsetDown(remVars[i].offset - remVars[i-1].offset, blkSize)
                    done = False
                    break

        # Add variables
        for n in remVars:

            # Adjust device size
            if (n.offset + n.varBytes) > self._size:
                self._size = (n.offset + n.varBytes)

            if not any(block._addVariable(n) for block in self._blocks):
                self._log.debug("Adding new block {} at offset {:#02x}".format(n.name,n.offset))
                self._blocks.append(pr.RemoteBlock(variable=n))

    def _rootAttached(self, parent, root):
        pr.Node._rootAttached(self, parent, root)

        self._maxTxnSize = self._doMaxAccess()
        self._minTxnSize = self._doMinAccess()

        for key,value in self._nodes.items():
            value._rootAttached(self,root)

        self._buildBlocks()

        # Override defaults as dictated by the _defaults dict
        for varName, defValue in self._defaults.items():
            match = pr.nodeMatch(self.variables, varName)
            for var in match:
                var._default = defValue
<<<<<<< HEAD
                
=======

>>>>>>> 4246c488
        # Some variable initialization can run until the blocks are built
        for v in self.variables.values():
            v._finishInit()


    def _setTimeout(self,timeout):
        """
        Set timeout value on all devices & blocks
        """

        for block in self._blocks:
            block.timeout = timeout

        rim.Master._setTimeout(self, timeout*1000000)

        for key,value in self._nodes.items():
            if isinstance(value,Device):
                value._setTimeout(timeout)

    def command(self, **kwargs):
        """A Decorator to add inline constructor functions as commands"""
        def _decorator(func):
            if 'name' not in kwargs:
                kwargs['name'] = func.__name__

            self.add(pr.LocalCommand(function=func, **kwargs))

            return func
        return _decorator

    def linkVariableGet(self, **kwargs):
        """ Decorator to add inline constructor functions as LinkVariable.linkedGet functions"""
        def _decorator(func):
            if 'name' not in kwargs:
                kwargs['name'] = func.__name__

            self.add(pr.LinkVariable(linkedGet=func, **kwargs))

            return func
        return _decorator

class DataWriter(Device):
    """Special base class to control data files. TODO: Update comments"""

    def __init__(self, *, hidden=True, **kwargs):
        """Initialize device class"""

        Device.__init__(self, hidden=hidden, **kwargs)

        self.add(pr.LocalVariable(
            name='dataFile',
            mode='RW',
            value='',
            description='Data file for storing frames for connected streams.'))

        self.add(pr.LocalVariable(
            name='open',
            mode='RW',
            value=False,
            localSet=self._setOpen,
            description='Data file open state'))

        self.add(pr.LocalVariable(
            name='bufferSize',
            mode='RW',
            value=0,
            localSet=self._setBufferSize,
            description='File buffering size. Enables caching of data before call to file system.'))

        self.add(pr.LocalVariable(
            name='maxFileSize',
            mode='RW',
            value=0,
            localSet=self._setMaxFileSize,
            description='Maximum size for an individual file. Setting to a non zero splits the run data into multiple files.'))

        self.add(pr.LocalVariable(
            name='fileSize',
            mode='RO',
            value=0,
            pollInterval=1,
            localGet=self._getFileSize,
            description='Size of data files(s) for current open session in bytes.'))

        self.add(pr.LocalVariable(
            name='frameCount',
            mode='RO',
            value=0,
            pollInterval=1,
            localGet=self._getFrameCount,
            description='Frame in data file(s) for current open session in bytes.'))

        self.add(pr.LocalCommand(
            name='autoName',
            function=self._genFileName,
            description='Auto create data file name using data and time.'))

    def _setOpen(self,value,changed):
        """Set open state. Override in sub-class"""
        pass

    def _setBufferSize(self,value):
        """Set buffer size. Override in sub-class"""
        pass

    def _setMaxFileSize(self,value):
        """Set max file size. Override in sub-class"""
        pass

    def _getFileSize(self):
        """get current file size. Override in sub-class"""
        return(0)

    def _getFrameCount(self):
        """get current file frame count. Override in sub-class"""
        return(0)

    def _genFileName(self):
        """
        Auto create data file name based upon date and time.
        Preserve file's location in path.
        """
        idx = self.dataFile.value().rfind('/')

        if idx < 0:
            base = ''
        else:
            base = self.dataFile.value()[:idx+1]

        self.dataFile.set(base + datetime.datetime.now().strftime("%Y%m%d_%H%M%S.dat")) 

class RunControl(Device):
    """Special base class to control runs. TODO: Update comments."""

    def __init__(self, *, hidden=True, rates=None, states=None, cmd=None, **kwargs):
        """Initialize device class"""

        if rates is None:
            rates={1:'1 Hz', 10:'10 Hz'}

        if states is None:
            states={0:'Stopped', 1:'Running'}

        Device.__init__(self, hidden=hidden, **kwargs)

        value = [k for k,v in states.items()][0]

        self._thread = None
        self._cmd = cmd

        self.add(pr.LocalVariable(
            name='runState',
            value=value,
            mode='RW',
            disp=states,
            localSet=self._setRunState,
            description='Run state of the system.'))

        value = [k for k,v in rates.items()][0]

        self.add(pr.LocalVariable(
            name='runRate',
            value=value,
            mode='RW',
            disp=rates,
            localSet=self._setRunRate,
            description='Run rate of the system.'))

        self.add(pr.LocalVariable(
            name='runCount',
            value=0,
            mode='RO',
            pollInterval=1,
            description='Run Counter updated by run thread.'))

    def _setRunState(self,value,changed):
        """
        Set run state. Reimplement in sub-class.
        Enum of run states can also be overriden.
        Underlying run control must update runCount variable.
        """
        if changed:
            if self.runState.valueDisp() == 'Running':
                #print("Starting run")
                self._thread = threading.Thread(target=self._run)
                self._thread.start()
            elif self._thread is not None:
                #print("Stopping run")
                self._thread.join()
                self._thread = None

    def _setRunRate(self,value):
        """
        Set run rate. Reimplement in sub-class if neccessary.
        """
        pass

    def _run(self):
        #print("Thread start")
        self.runCount.set(0)

        while (self.runState.valueDisp() == 'Running'):
            time.sleep(1.0 / float(self.runRate.value()))
            if self._cmd is not None:
                self._cmd()

            self.runCount.set(self.runCount.value() + 1,write=False)
        #print("Thread stop")
<|MERGE_RESOLUTION|>--- conflicted
+++ resolved
@@ -25,11 +25,7 @@
 import time
 
 class EnableVariable(pr.BaseVariable):
-<<<<<<< HEAD
     def __init__(self, *, enabled, deps=None):
-=======
-    def __init__(self, *, enabled, deps):
->>>>>>> 4246c488
         pr.BaseVariable.__init__(
             self,
             description='Determines if device is enabled for hardware access',            
@@ -112,13 +108,8 @@
                  expand=True,
                  enabled=True,
                  defaults=None,
-<<<<<<< HEAD
                  enableDeps=None,
     ):
-=======
-                 enableDeps=None):
-
->>>>>>> 4246c488
         
         """Initialize device class"""
         if name is None:
@@ -132,10 +123,7 @@
         self._memBase   = memBase
         self._memLock   = threading.RLock()
         self._size      = size
-<<<<<<< HEAD
-=======
         self._blockSize = blockSize
->>>>>>> 4246c488
         self._defaults  = defaults if defaults is not None else {}
 
         # Connect to memory slave
@@ -155,13 +143,7 @@
         self.addRemoteCommands = ft.partial(self.addNodes, pr.RemoteCommand)
 
         # Variable interface to enable flag
-<<<<<<< HEAD
-        self.add(EnableVariable(
-            enabled=enabled,
-            deps=enableDeps))
-=======
         self.add(EnableVariable(enabled=enabled, deps=enableDeps))
->>>>>>> 4246c488
 
         if variables is not None and isinstance(variables, collections.Iterable):
             if all(isinstance(v, pr.BaseVariable) for v in variables):
@@ -246,18 +228,9 @@
         pass
 
     def enableChanged(self,value):
-<<<<<<< HEAD
-        if value is True:
-            self.writeBlocks(force=True)
-            self.verifyBlocks()
-            self.readBlocks()
-            self.checkBlocks()
-
-=======
         pass # Do nothing
         #if value is True:
         #    self.writeAndVerifyBlocks(force=True, recurse=True, variable=None)
->>>>>>> 4246c488
 
     def writeBlocks(self, force=False, recurse=True, variable=None, checkEach=False):
         """
@@ -331,7 +304,6 @@
 
     def writeAndVerifyBlocks(self, force=False, recurse=True, variable=None, checkEach=False):
         """Perform a write, verify and check. Usefull for committing any stale variables"""
-        self.readBlocks(recurse=recurse, variable=variable, checkEach=checkEach)
         self.writeBlocks(force=force, recurse=recurse, variable=variable, checkEach=checkEach)
         self.verifyBlocks(recurse=recurse, variable=variable, checkEach=checkEach)
         self.checkBlocks(recurse=recurse, variable=variable)
@@ -397,9 +369,6 @@
     def _buildBlocks(self):
         remVars = []
 
-<<<<<<< HEAD
-        minSize = self._doMinAccess()
-=======
         blkSize = self._minTxnSize
 
         if self._blockSize is not None:
@@ -407,7 +376,6 @@
                 blkSize = self._maxTxnSize
             else:
                 blkSize = self._blockSize
->>>>>>> 4246c488
 
         # Process all of the variables
         for k,n in self.nodes.items():
@@ -466,11 +434,7 @@
             match = pr.nodeMatch(self.variables, varName)
             for var in match:
                 var._default = defValue
-<<<<<<< HEAD
-                
-=======
-
->>>>>>> 4246c488
+
         # Some variable initialization can run until the blocks are built
         for v in self.variables.values():
             v._finishInit()
