#!/usr/bin/env python
#-----------------------------------------------------------------------------
# Title      : PyRogue base module - Device Class
#-----------------------------------------------------------------------------
# File       : pyrogue/_Device.py
# Created    : 2017-05-16
#-----------------------------------------------------------------------------
# This file is part of the rogue software platform. It is subject to 
# the license terms in the LICENSE.txt file found in the top-level directory 
# of this distribution and at: 
#    https://confluence.slac.stanford.edu/display/ppareg/LICENSE.html. 
# No part of the rogue software platform, including this file, may be 
# copied, modified, propagated, or distributed except according to the terms 
# contained in the LICENSE.txt file.
#-----------------------------------------------------------------------------
import rogue.interfaces.memory as rim
import collections
import datetime
import functools as ft
import pyrogue as pr
import inspect
import threading
import Pyro4
import math
import time

class EnableVariable(pr.BaseVariable):
    def __init__(self, *, enabled, deps=None):
        pr.BaseVariable.__init__(
            self,
            description='Determines if device is enabled for hardware access',            
            name='enable',
            mode='RW',
            value=enabled, 
            disp={False: 'False', True: 'True', 'parent': 'ParentFalse', 'deps': 'ExtDepFalse'})

        if deps is None:
            self._deps = []
        else:
            self._deps = deps

        for d in self._deps:
            d.addListener(self)

        self._value = enabled
        self._lock = threading.Lock()

    def nativeType(self):
        return bool

    @Pyro4.expose
    def get(self, read=False):
        ret = self._value

        with self._lock:
            if self._value is False:
                ret = False
            elif len(self._deps) > 0 and not all(x.value() for x in self._deps):
                ret = 'deps'
            elif self._parent == self._root:
                #print("Root enable = {}".format(self._value))
                ret = self._value
            else:
                if self._parent._parent.enable.value() is not True:
                    ret = 'parent'
                else:
                    ret = True

        return ret
        
    @Pyro4.expose
    def set(self, value, write=True):
        if value != 'parent' and value != 'deps':
            old = self.value()

            with self._lock:
                self._value = value
            
            if old != value and old != 'parent' and old != 'deps':
                self.parent.enableChanged(value)

        with self.parent.root.updateGroup():
            self._queueUpdate()

    def _rootAttached(self,parent,root):
        pr.Node._rootAttached(self,parent,root)

        if parent != root:
            parent._parent.enable.addListener(self)

class DeviceError(Exception):
    """ Exception for device manipulation errors."""
    pass


class Device(pr.Node,rim.Hub):
    """Device class holder. TODO: Update comments"""

    def __init__(self, *,
                 name=None,
                 description='',
                 memBase=None,
                 offset=0,
                 size=0,
                 hidden=False,
                 blockSize=None,
                 expand=True,
                 enabled=True,
                 defaults=None,
                 enableDeps=None,
    ):
        
        """Initialize device class"""
        if name is None:
            name = self.__class__.__name__

        # Hub.__init__ must be called first for _setSlave to work below
        rim.Hub.__init__(self,offset)

        # Blocks
        self._blocks    = []
        self._memBase   = memBase
        self._memLock   = threading.RLock()
        self._size      = size
        self._blockSize = blockSize
        self._defaults  = defaults if defaults is not None else {}

        self.forceCheckEach = False

        # Connect to memory slave
        if memBase: self._setSlave(memBase)

        # Node.__init__ can't be called until after self._memBase is created
        pr.Node.__init__(self, name=name, hidden=hidden, description=description, expand=expand)

        self._log.info("Making device {:s}".format(name))

        # Convenience methods
        self.addRemoteCommands = ft.partial(self.addNodes, pr.RemoteCommand)

        # Variable interface to enable flag
        self.add(EnableVariable(enabled=enabled, deps=enableDeps))

    @Pyro4.expose
    @property
    def address(self):
        return self._getAddress()

    @Pyro4.expose
    @property
    def offset(self):
        return self._getOffset()

    @Pyro4.expose
    @property
    def size(self):
        return self._size

    @Pyro4.expose
    @property
    def memBaseId(self):
        return self._reqSlaveId()

    def add(self,node):
        # Call node add
        pr.Node.add(self,node)

        # Adding device
        if isinstance(node,Device):
           
            # Device does not have a membase
            if node._memBase is None:
                node._setSlave(self)

    def addRemoteVariables(self, number, stride, pack=False, **kwargs):
        hidden = pack or kwargs.pop('hidden', False)
        self.addNodes(pr.RemoteVariable, number, stride, hidden=hidden, **kwargs)

        # If pack specified, create a linked variable to combine everything
        if pack:
            varList = getattr(self, kwargs['name']).values()
            
            def linkedSet(dev, var, val, write):
                if val == '': return
                values = reversed(val.split('_'))
                for variable, value in zip(varList, values):
                    variable.setDisp(value, write=write)

            def linkedGet(dev, var, read):
                values = [v.getDisp(read=read) for v in varList]
                return '_'.join(reversed(values))

            name = kwargs.pop('name')
            kwargs.pop('value', None)
            
            lv = pr.LinkVariable(name=name, value='', dependencies=varList, linkedGet=linkedGet, linkedSet=linkedSet, **kwargs)
            self.add(lv)


    def addArrayDevice(self, name, nodeClass, offset, number, stride, nodeArgs, **kwargs):
        class _GenericDevice(Device):
            def __init__(gdself, **gdkwargs):
                super().__init__(**gdkwargs)
                for i in range(number):
                    gdself.add(nodeClass(
                        name=f'{nodeClass.__name__}[{i:d}]',
                        offset=i*stride,
                        **nodeArgs))
                
        self.add(_GenericDevice(
            name=name,
            offset=offset,
            **kwargs))

    def hideVariables(self, hidden, variables=None):
        """Hide a list of Variables (or Variable names)"""
        if variables is None:
            variables=self.variables.values()
            
        for v in variables:
            if isinstance(v, pr.BaseVariable):
                v._hidden = hidden;
            elif isinstance(variables[0], str):
                self.variables[v]._hidden = hidden

    def softReset(self):
        pass

    def hardReset(self):
        pass

    def countReset(self):
        pass

    def enableChanged(self,value):
        pass # Do nothing
        #if value is True:
        #    self.writeAndVerifyBlocks(force=True, recurse=True, variable=None)

    def writeBlocks(self, force=False, recurse=True, variable=None, checkEach=False):
        """
        Write all of the blocks held by this Device to memory
        """
        self._log.debug(f'Calling {self.path}._writeBlocks')

        checkEach = checkEach or self.forceCheckEach

        # Process local blocks.
        if variable is not None:
            for b in self._getBlocks(variable):
                if (force or b.stale):                
                    b.startTransaction(rim.Write, check=checkEach)

        else:
            for block in self._blocks:
                if (force or block.stale) and block.bulkEn:
                    block.startTransaction(rim.Write, check=checkEach)

            if recurse:
                for key,value in self.devices.items():
                    value.writeBlocks(force=force, recurse=True, checkEach=checkEach)

    def verifyBlocks(self, recurse=True, variable=None, checkEach=False):
        """
        Perform background verify
        """
<<<<<<< HEAD
=======
        #print(f'Calling {self.path}.verifyBlocks(recurse={recurse}, variable={variable}, checkEach={checkEach}')

        checkEach = checkEach or self.forceCheckEach        
>>>>>>> eb6daab0

        # Process local blocks.
        if variable is not None:
            for b in self._getBlocks(variable):
                b.startTransaction(rim.Verify, checkEach)

        else:
            for block in self._blocks:
                if block.bulkEn:
                    block.startTransaction(rim.Verify, checkEach)

            if recurse:
                for key,value in self.devices.items():
                    value.verifyBlocks(recurse=True, checkEach=checkEach)

    def readBlocks(self, recurse=True, variable=None, checkEach=False):
        """
        Perform background reads
        """
        self._log.debug(f'Calling {self.path}._readBlocks(recurse={recurse}, variable={variable}, checkEach={checkEach}')
<<<<<<< HEAD
=======
        #print(f'Calling {self.path}.readBlocks(recurse={recurse}, variable={variable}, checkEach={checkEach})')

        checkEach = checkEach or self.forceCheckEach        
>>>>>>> eb6daab0

        # Process local blocks. 
        if variable is not None:
            for b in self._getBlocks(variable):
                b.startTransaction(rim.Read, checkEach)

        else:
            for block in self._blocks:
                if block.bulkEn:
                    block.startTransaction(rim.Read, checkEach)

            if recurse:
                for key,value in self.devices.items():
                    value.readBlocks(recurse=True, checkEach=checkEach)

    def checkBlocks(self, recurse=True, variable=None):
        """Check errors in all blocks and generate variable update nofifications"""
        self._log.debug(f'Calling {self.path}._checkBlocks')

        with self.root.updateGroup():

            # Process local blocks
            if variable is not None:
                for b in self._getBlocks(variable):
                    b._checkTransaction()

            else:
                for block in self._blocks:
                    block._checkTransaction()

                if recurse:
                    for key,value in self.devices.items():
                            value.checkBlocks(recurse=True)

    def writeAndVerifyBlocks(self, force=False, recurse=True, variable=None, checkEach=False):
        """Perform a write, verify and check. Usefull for committing any stale variables"""
        self.writeBlocks(force=force, recurse=recurse, variable=variable, checkEach=checkEach)
        self.verifyBlocks(recurse=recurse, variable=variable, checkEach=checkEach)
        self.checkBlocks(recurse=recurse, variable=variable)

    def _rawTxnChunker(self, offset, data, base=pr.UInt, stride=4, wordBitSize=32, txnType=rim.Write, numWords=1):
        if offset + (numWords * stride) > self._size:
            raise pr.MemoryError(name=self.name, address=offset|self.address,
                                 msg='Raw transaction outside of device size')

        if wordBitSize > stride*8:
            raise pr.MemoryError(name=self.name, address=offset|self.address,
                                 msg='Called raw memory access with wordBitSize > stride')

        if txnType == rim.Write or txnType == rim.Post:
            if isinstance(data, bytearray):
                ldata = data
            elif isinstance(data, collections.Iterable):
                ldata = b''.join(base.mask(base.toBytes(word, wordBitSize), wordBitSize) for word in data)
            else:
                ldata = base.mask(base.toBytes(data, wordBitSize), wordBitSize)

        else:
            if data is not None:
                ldata = data
            else:
                ldata = bytearray(numWords*stride)
            
        with self._memLock:
            for i in range(offset, offset+len(ldata), self._maxTxnSize):
                sliceOffset = i | self.offset
                txnSize = min(self._maxTxnSize, len(ldata)-(i-offset))
                #print(f'sliceOffset: {sliceOffset:#x}, ldata: {ldata}, txnSize: {txnSize}, buffOffset: {i-offset}')
                self._reqTransaction(sliceOffset, ldata, txnSize, i-offset, txnType)

            return ldata

    def _rawWrite(self, offset, data, base=pr.UInt, stride=4, wordBitSize=32, tryCount=1, posted=False):
        with self._memLock:

            if posted: txn = rim.Post
            else: txn = rim.Write

            for _ in range(tryCount):
                self._setError(0)
                self._rawTxnChunker(offset, data, base, stride, wordBitSize, txn)
                self._waitTransaction(0)

                if self._getError() == 0: return
                elif posted: break
                self._log.warning("Retrying raw write transaction")

            # If we get here an error has occured
            raise pr.MemoryError (name=self.name, address=offset|self.address, error=self._getError())
        
    def _rawRead(self, offset, numWords=1, base=pr.UInt, stride=4, wordBitSize=32, data=None, tryCount=1):
        with self._memLock:
            for _ in range(tryCount):
                self._setError(0)
                ldata = self._rawTxnChunker(offset, data, base, stride, wordBitSize, txnType=rim.Read, numWords=numWords)
                self._waitTransaction(0)

                if self._getError() == 0:
                    if numWords == 1:
                        return base.fromBytes(base.mask(ldata, wordBitSize),wordBitSize)
                    else:
                        return [base.fromBytes(base.mask(ldata[i:i+stride], wordBitSize),wordBitSize) for i in range(0, len(ldata), stride)]
                self._log.warning("Retrying raw read transaction")
                
            # If we get here an error has occured
            raise pr.MemoryError (name=self.name, address=offset|self.address, error=self._getError())


    def _getBlocks(self, variables):
        """
        Get a list of unique blocks from a list of Variables. 
        Variables must belong to this device!
        """
        if isinstance(variables, pr.BaseVariable):
            variables = [variables]

        blocks = []
        for v in variables:
            if v.parent is not self:
                raise DeviceError(
                    f'Variable {v.path} passed to {self.path}._getBlocks() is not a member of {self.path}')
            else:
                if v._block not in blocks and v._block is not None:
                    blocks.append(v._block)
                
        return blocks

    def _buildBlocks(self):
        remVars = []

        blkSize = self._minTxnSize

        if self._blockSize is not None:
            if self._blockSize > self._maxTxnSize:
                blkSize = self._maxTxnSize
            else:
                blkSize = self._blockSize

        # Process all of the variables
        for k,n in self.nodes.items():

            # Local variables have a 1:1 block association
            if isinstance(n,pr.LocalVariable):
                self._blocks.append(n._block)

            # Align to min access, create list sorted by offset 
            elif isinstance(n,pr.RemoteVariable) and n.offset is not None:
                n._shiftOffsetDown(n.offset % blkSize, blkSize)
                remVars += [n]

        # Sort var list by offset, size
        remVars.sort(key=lambda x: (x.offset, x.varBytes))
        blocks = []
        blk = None

        # Go through sorted variable list, look for overlaps, group into blocks
        for n in remVars:
            if blk is not None and ( (blk['offset'] + blk['size']) > n.offset):
                self._log.info("Overlap detected var offset={} block offset={} block bytes={}".format(n.offset,blk['offset'],blk['size']))
                n._shiftOffsetDown(n.offset - blk['offset'], blkSize)
                blk['vars'].append(n)

                if n.varBytes > blk['size']: blk['size'] = n.varBytes

            else:
                blk = {'offset':n.offset, 'size':n.varBytes, 'vars':[n]}
                blocks.append(blk)

        # Create blocks
        for b in blocks:
            self._blocks.append(pr.RemoteBlock(offset=b['offset'], size=b['size'], variables=b['vars']))
            self._log.debug("Adding new block at offset {:#02x}, size {}".format(b['offset'], b['size']))

            # Adjust device size
            if (b['offset'] + b['size']) > self._size:
                self._size = (b['offset'] + b['size'])

    def _rootAttached(self, parent, root):
        pr.Node._rootAttached(self, parent, root)

        self._maxTxnSize = self._doMaxAccess()
        self._minTxnSize = self._doMinAccess()

        for key,value in self._nodes.items():
            value._rootAttached(self,root)

        self._buildBlocks()

        # Override defaults as dictated by the _defaults dict
        for varName, defValue in self._defaults.items():
            match = pr.nodeMatch(self.variables, varName)
            for var in match:
                var._default = defValue

        # Some variable initialization can run until the blocks are built
        for v in self.variables.values():
            v._finishInit()


    def _setTimeout(self,timeout):
        """
        Set timeout value on all devices & blocks
        """

        for block in self._blocks:
            block.timeout = timeout

        rim.Master._setTimeout(self, int(timeout*1000000))

        for key,value in self._nodes.items():
            if isinstance(value,Device):
                value._setTimeout(timeout)

    def command(self, **kwargs):
        """A Decorator to add inline constructor functions as commands"""
        def _decorator(func):
            if 'name' not in kwargs:
                kwargs['name'] = func.__name__

            self.add(pr.LocalCommand(function=func, **kwargs))

            return func
        return _decorator

    def linkVariableGet(self, **kwargs):
        """ Decorator to add inline constructor functions as LinkVariable.linkedGet functions"""
        def _decorator(func):
            if 'name' not in kwargs:
                kwargs['name'] = func.__name__

            self.add(pr.LinkVariable(linkedGet=func, **kwargs))

            return func
        return _decorator

class DataWriter(Device):
    """Special base class to control data files. TODO: Update comments"""

    def __init__(self, *, hidden=True, **kwargs):
        """Initialize device class"""

        Device.__init__(self, hidden=hidden, **kwargs)

        self.add(pr.LocalVariable(
            name='dataFile',
            mode='RW',
            value='',
            description='Data file for storing frames for connected streams.'))

        self.add(pr.LocalVariable(
            name='open',
            mode='RW',
            value=False,
            localSet=self._setOpen,
            description='Data file open state'))

        self.add(pr.LocalVariable(
            name='bufferSize',
            mode='RW',
            value=0,
            localSet=self._setBufferSize,
            description='File buffering size. Enables caching of data before call to file system.'))

        self.add(pr.LocalVariable(
            name='maxFileSize',
            mode='RW',
            value=0,
            localSet=self._setMaxFileSize,
            description='Maximum size for an individual file. Setting to a non zero splits the run data into multiple files.'))

        self.add(pr.LocalVariable(
            name='fileSize',
            mode='RO',
            value=0,
            pollInterval=1,
            localGet=self._getFileSize,
            description='Size of data files(s) for current open session in bytes.'))

        self.add(pr.LocalVariable(
            name='frameCount',
            mode='RO',
            value=0,
            pollInterval=1,
            localGet=self._getFrameCount,
            description='Frame in data file(s) for current open session in bytes.'))

        self.add(pr.LocalCommand(
            name='autoName',
            function=self._genFileName,
            description='Auto create data file name using data and time.'))

    def _setOpen(self,value,changed):
        """Set open state. Override in sub-class"""
        pass

    def _setBufferSize(self,value):
        """Set buffer size. Override in sub-class"""
        pass

    def _setMaxFileSize(self,value):
        """Set max file size. Override in sub-class"""
        pass

    def _getFileSize(self):
        """get current file size. Override in sub-class"""
        return(0)

    def _getFrameCount(self):
        """get current file frame count. Override in sub-class"""
        return(0)

    def _genFileName(self):
        """
        Auto create data file name based upon date and time.
        Preserve file's location in path.
        """
        idx = self.dataFile.value().rfind('/')

        if idx < 0:
            base = ''
        else:
            base = self.dataFile.value()[:idx+1]

        self.dataFile.set(base + datetime.datetime.now().strftime("data_%Y%m%d_%H%M%S.dat")) 

class RunControl(Device):
    """Special base class to control runs. TODO: Update comments."""

    def __init__(self, *, hidden=True, rates=None, states=None, cmd=None, **kwargs):
        """Initialize device class"""

        if rates is None:
            rates={1:'1 Hz', 10:'10 Hz'}

        if states is None:
            states={0:'Stopped', 1:'Running'}

        Device.__init__(self, hidden=hidden, **kwargs)

        value = [k for k,v in states.items()][0]

        self._thread = None
        self._cmd = cmd

        self.add(pr.LocalVariable(
            name='runState',
            value=value,
            mode='RW',
            disp=states,
            localSet=self._setRunState,
            description='Run state of the system.'))

        value = [k for k,v in rates.items()][0]

        self.add(pr.LocalVariable(
            name='runRate',
            value=value,
            mode='RW',
            disp=rates,
            localSet=self._setRunRate,
            description='Run rate of the system.'))

        self.add(pr.LocalVariable(
            name='runCount',
            value=0,
            mode='RO',
            pollInterval=1,
            description='Run Counter updated by run thread.'))

    def _setRunState(self,value,changed):
        """
        Set run state. Reimplement in sub-class.
        Enum of run states can also be overriden.
        Underlying run control must update runCount variable.
        """
        if changed:
            if self.runState.valueDisp() == 'Running':
                #print("Starting run")
                self._thread = threading.Thread(target=self._run)
                self._thread.start()
            elif self._thread is not None:
                #print("Stopping run")
                self._thread.join()
                self._thread = None

    def _setRunRate(self,value):
        """
        Set run rate. Reimplement in sub-class if neccessary.
        """
        pass

    def _run(self):
        #print("Thread start")
        self.runCount.set(0)

        while (self.runState.valueDisp() == 'Running'):
            time.sleep(1.0 / float(self.runRate.value()))
            if self._cmd is not None:
                self._cmd()

            self.runCount.set(self.runCount.value() + 1,write=False)
        #print("Thread stop")
<|MERGE_RESOLUTION|>--- conflicted
+++ resolved
@@ -107,8 +107,8 @@
                  expand=True,
                  enabled=True,
                  defaults=None,
-                 enableDeps=None,
-    ):
+                 enableDeps=None):
+
         
         """Initialize device class"""
         if name is None:
@@ -264,12 +264,9 @@
         """
         Perform background verify
         """
-<<<<<<< HEAD
-=======
         #print(f'Calling {self.path}.verifyBlocks(recurse={recurse}, variable={variable}, checkEach={checkEach}')
 
         checkEach = checkEach or self.forceCheckEach        
->>>>>>> eb6daab0
 
         # Process local blocks.
         if variable is not None:
@@ -290,12 +287,9 @@
         Perform background reads
         """
         self._log.debug(f'Calling {self.path}._readBlocks(recurse={recurse}, variable={variable}, checkEach={checkEach}')
-<<<<<<< HEAD
-=======
         #print(f'Calling {self.path}.readBlocks(recurse={recurse}, variable={variable}, checkEach={checkEach})')
 
         checkEach = checkEach or self.forceCheckEach        
->>>>>>> eb6daab0
 
         # Process local blocks. 
         if variable is not None:
