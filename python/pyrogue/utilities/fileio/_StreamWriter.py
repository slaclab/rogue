--- conflicted
+++ resolved
@@ -23,60 +23,33 @@
 
     def __init__(self, *, configStream={}, writer=None, **kwargs):
         pyrogue.DataWriter.__init__(self, **kwargs)
-<<<<<<< HEAD
-        self._configEn = configEn
-        self._varStream = None
-=======
         self._configStream = configStream
->>>>>>> e3ba7948
 
         if writer is None:
             self._writer = rogue.utilities.fileio.StreamWriter()
         else:
             self._writer = writer
 
-<<<<<<< HEAD
-    def _rootAttached(self,parent,root):
-        pyrogue.Device._rootAttached(self,parent,root)
-
-        # Find Variable Stream Interface
-        if self._configEn:
-            for i in self.root._ifAndProto:
-                if isinstance(i, pyrogue.interfaces.stream.Variable):
-                    self._varStream = i
-                    break
-=======
         # Connect configuration stream
         for k,v in self._configStream.items():
             pyrogue.streamConnect(v, self._writer.getChannel(k))
->>>>>>> e3ba7948
 
     def _open(self):
         self._writer.open(self.DataFile.value())
 
         # Dump config/status to file
-<<<<<<< HEAD
-        if self._varStream is not None:
-            self._varStream.streamYaml()
-=======
         for k,v in self._configStream.items():
             v.streamYaml()
 
->>>>>>> e3ba7948
         self.FrameCount.set(0)
         self.IsOpen.get()
 
     def _close(self):
 
         # Dump config/status to file
-<<<<<<< HEAD
-        if self._varStream is not None:
-            self._varStream.streamYaml()
-=======
         for k,v in self._configStream.items():
             v.streamYaml()
 
->>>>>>> e3ba7948
         self._writer.close()
         self.IsOpen.get()
 
