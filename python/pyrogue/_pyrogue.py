--- conflicted
+++ resolved
@@ -1459,46 +1459,8 @@
 
         # Adding variable
         if isinstance(node,Variable) and node.offset is not None:
-<<<<<<< HEAD
             if not any(block._addVariable(node) for block in self._blocks):
                 self._blocks.append(Block(self,node))
-=======
-            varBytes = int(math.ceil(float(node.bitOffset + node.bitSize) / 8.0))
-
-            # First find if and existing block matches
-            vblock = None
-            for block in self._blocks:
-                if node.offset == block.offset:
-                    vblock = block
-
-            # Create new block if not found
-            if vblock is None:
-                vblock = Block(node.offset,varBytes)
-                vblock._setSlave(self)
-                self._blocks.append(vblock)
-
-            # Do association
-            node._block = vblock
-            vblock.variables.append(node)
-
-            if node.pollEn: 
-                vblock.pollEn = True
-
-            if vblock.mode == '': 
-                vblock.mode = node.mode
-            elif vblock.mode != node.mode:
-                vblock.mode = 'RW'
-
-            # Adjust size to hold variable. Underlying class will adjust
-            # size to align to minimum protocol access size 
-            if vblock.getSize() < varBytes:
-               vblock._setSize(varBytes)
-
-            # Update verify mask
-            if node.mode == 'RW':
-               vblock.addVerify(node.bitOffset,node.bitSize)
-
-        
 
     def hideVariables(self, hidden, variables=None):
         """Hide a list of Variables (or Variable names)"""
@@ -1510,7 +1472,6 @@
                 v.hidden = hidden;
             elif isinstance(variables[0], str):
                 self.variables[v].hidden = hidden
->>>>>>> 77b81d55
 
     def setResetFunc(self,func):
         """
