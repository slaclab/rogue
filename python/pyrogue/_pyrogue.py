--- conflicted
+++ resolved
@@ -590,22 +590,14 @@
         Writes to hardware are blocking. An error will result in a logged exception.
         """
 
-<<<<<<< HEAD
-        #print("{}.set({})".format(self, value))
+        self._log.debug("{}.set({})".format(self, value))
         try:
             # Transform first with setFunc?
             self._block.set(self, value)
             # Inform listeners
             self._updated()
-            
+
             if write and self._block.mode != 'RO':
-=======
-        self._log.debug("{}.set({})".format(self, value))
-        try:
-            self._rawSet(value)
-
-            if write and self._block and self._block.mode != 'RO':
->>>>>>> 7424cf22
                 self._block.blockingTransaction(rogue.interfaces.memory.Write)
                 self._afterWriteCmd()
 
@@ -666,45 +658,7 @@
             func(self, self.value)
 
         # Root variable update log
-<<<<<<< HEAD
         self._root._varUpdated(self,self.value)
-=======
-        self._root._varUpdated(self,value)
-
-    def _rawSet(self,value):
-        """
-        Raw set method. This is called by the set() method in order to convert the passed
-        variable to a value which can be written to a local container (block or local variable).
-        The set function defaults to setting a string value to the local block if mode='string'
-        or an integer value for mode='hex', mode='uint' or mode='bool'. All others will default to
-        a uint set. 
-        The user can use the setFunction attribute to pass a string containing python commands or
-        a specific method to call. When using a python string the code will find the passed value
-        as the variable 'value'. A passed method will accept the variable object and value as args.
-        Listeners will be informed of the update.
-        _rawSet() is called during bulk configuration loads with a seperate hardware access generated later.
-        """
-        if self._setFunction is not None:
-            if callable(self._setFunction):
-                self._setFunction(self._parent,self,value)
-            else:
-                dev = self._parent
-                exec(textwrap.dedent(self._setFunction))
-
-        elif self._block:        
-            if self.base == 'string':
-                self._block.setString(value)
-            else:
-                if self.base == 'bool':
-                    if value: ivalue = 1
-                    else: ivalue = 0
-                elif self.base == 'enum':
-                    ivalue = {value: key for key,value in self.enum.items()}[value]
-                    self._log.debug('_rawSet enum value= {}, ivalue={}'.format(value, ivalue))
-                else:
-                    ivalue = int(value)
-                self._block.setUInt(self.bitOffset, self.bitSize, ivalue)        
->>>>>>> 7424cf22
 
     def linkUpdated(self, var, value):
         self._updated()
@@ -715,19 +669,9 @@
         else:
             return self.disp.format(self.get(read))
 
-<<<<<<< HEAD
     def setDisp(self, sValue, write=True):
         if self.disp == 'enum':
             self.set(self.revEnum[sValue], write)
-=======
-                if self.base == 'bool':
-                    return(ivalue != 0)
-                elif self.base == 'enum':
-                    self._log.debug('_rawGet enum value= {}, ivalue = {}'.format(self.enum[ivalue], ivalue))
-                    return self.enum[ivalue]
-                else:
-                    return ivalue
->>>>>>> 7424cf22
         else:
             self.set(parse.parse(self.disp, sValue)[0], write)
 
@@ -861,15 +805,12 @@
     def nothing(dev, cmd, arg):
         pass
 
-<<<<<<< HEAD
 class IntCommand(Command, IntVariable):
     def __init__(self, parent=None, mode='CMD', function=None, **kwargs):
         Command.__init__(self, function=function)        
         IntVariable.__init__(self, parent=parent, mode=mode, **kwargs)
 
 
-=======
->>>>>>> 7424cf22
     @staticmethod
     def toggle(dev, cmd, arg):
         cmd.set(1)
@@ -1275,8 +1216,8 @@
         # Convenience methods
         self.addDevice = ft.partial(self.addNode, Device)
         self.addDevices = ft.partial(self.addNodes, Device)
-        self.addIntVariable = ft.partial(self.addNode, Variable)        
-        self.addIntVariables = ft.partial(self.addNodes, Variable)
+        self.addVariable = ft.partial(self.addNode, Variable)        
+        self.addVariables = ft.partial(self.addNodes, Variable)
         self.addCommand = ft.partial(self.addNode, Command)        
         self.addCommands = ft.partial(self.addNodes, Command)
 
@@ -1327,12 +1268,8 @@
             
         elif isinstance(node,Variable):
             if not any(block._addVariable(node) for block in self._blocks):
-<<<<<<< HEAD
-                self._blocks.append(RemoteBlock(node))
-=======
                 self._log.debug("Adding new block %s at offset %x" % (node.name,node.offset))
                 self._blocks.append(Block(self,node))
->>>>>>> 7424cf22
 
     def hideVariables(self, hidden, variables=None):
         """Hide a list of Variables (or Variable names)"""
@@ -1455,7 +1392,6 @@
             return func
         return _decorator
 
-<<<<<<< HEAD
 class MultiDevice(Device):
     def __init__(self, name, devices, **kwargs):
         super(name=name, **kwargs)
@@ -1470,6 +1406,7 @@
 
         for locVar in self.variables.values():
             depVars = [v for d in devices for v in d.variables.items() if v.name == locVar.name]
+
 
             # Create a new set method that mirrors the set value out to all the dependent variables
             def locSet(self, value, write=True):
@@ -1490,8 +1427,8 @@
                 return self.value
 
             locVar.setGetFunc(locGet)
-                
-=======
+            
+
 class RootLogHandler(logging.Handler):
     """ Class to listen to log entries and add them to syslog variable"""
     def __init__(self,root):
@@ -1503,7 +1440,6 @@
             self._root._systemLog += self.format(record)
             self._root._systemLog += '\n'
         self._root.systemLog._updated()
->>>>>>> 7424cf22
 
 class Root(rogue.interfaces.stream.Master,Device):
     """
@@ -1784,6 +1720,12 @@
         self.add(Command(name='autoName', function=self._genFileName,
             description='Auto create data file name using data and time.'))
 
+    def _setOpen(self,dev,var,value):
+        """Set open state. Override in sub-class"""
+        self._open = value
+
+    def _setBufferSize(self,dev,var,value):
+        """Set buffer size. Override in sub-class"""
         self._bufferSize = value
 
     def _setMaxFileSize(self,dev,var,value):
