#-----------------------------------------------------------------------------
# Title      : PyRogue base module - Variable Class
#-----------------------------------------------------------------------------
# This file is part of the rogue software platform. It is subject to
# the license terms in the LICENSE.txt file found in the top-level directory
# of this distribution and at:
#    https://confluence.slac.stanford.edu/display/ppareg/LICENSE.html.
# No part of the rogue software platform, including this file, may be
# copied, modified, propagated, or distributed except according to the terms
# contained in the LICENSE.txt file.
#-----------------------------------------------------------------------------
import pyrogue as pr
import rogue.interfaces.memory as rim
import threading
import re
import time
import shlex
import numpy as np
import ast
import sys
from collections import OrderedDict as odict
from collections.abc import Iterable


class VariableError(Exception):
    """ """
    pass


def VariableWait(varList, testFunction, timeout=0):
    """
    Wait for a number of variable conditions to be true.
    Pass a variable or list of variables, and a test function.
    The test function is passed a dictionary containing the current
    variableValue state index by variable path
    i.e. w = VariableWait([root.device.var1,root.device.var2],
                          lambda varValues: varValues['root.device.var1'].value >= 10 and \
                                            varValues['root.device.var1'].value >= 20)

    Parameters
    ----------
    varList :

    testFunction :

    timeout : int
         (Default value = 0)

    Returns
    -------

    """

    # Container class
    class varStates(object):
        """




        """

        def __init__(self):
            self.vlist  = odict()
            self.cv     = threading.Condition()

        # Method to handle variable updates callback
        def varUpdate(self,path,varValue):
            """


            Parameters
            ----------
            path :

            varValue :


            Returns
            -------
            ret

            """
            with self.cv:
                if path in self.vlist:
                    self.vlist[path] = varValue
                    self.cv.notify()

    # Convert single variable to a list
    if not isinstance(varList,list):
        varList = [varList]

    # Setup tracking
    states = varStates()

    # Add variable to list and register handler
    with states.cv:
        for v in varList:
            v.addListener(states.varUpdate)
            states.vlist[v.path] = v.getVariableValue(read=False)

    # Go into wait loop
    ret    = False
    start  = time.time()

    with states.cv:

        # Check current state
        ret = testFunction(list(states.vlist.values()))

        # Run until timeout or all conditions have been met
        while (not ret) and ((timeout == 0) or ((time.time()-start) < timeout)):
            states.cv.wait(0.5)
            ret = testFunction(list(states.vlist.values()))

        # Cleanup
        for v in varList:
            v.delListener(states.varUpdate)

    return ret


class VariableValue(object):
    """ """
    def __init__(self, var, read=False):
        self.value     = var.get(read=read)
        self.valueDisp = var.genDisp(self.value)
        self.disp      = var.disp
        self.enum      = var.enum

        self.status, self.severity = var._alarmState(self.value)

    def __repr__(self):
        return f'{str(self.__class__)}({self.__dict__})'


class VariableListData(object):
    """ """
    def __init__(self, numValues, valueBits, valueStride):
        self.numValues   = numValues
        self.valueBits   = valueBits
        self.valueStride = valueStride

    def __repr__(self):
        return f'{self.__class__}({self.__dict__})'



class BaseVariable(pr.Node):
    """
    Documentation string for __init__ goes here
    (under the 'class' definition)

    Fill in the paremeters.
    """

    PROPS = ['name', 'path', 'mode', 'typeStr', 'enum',
             'disp', 'precision', 'units', 'minimum', 'maximum',
             'nativeType', 'ndType', 'updateNotify',
             'hasAlarm', 'lowWarning', 'highWarning', 'lowAlarm',
             'highAlarm', 'alarmStatus', 'alarmSeverity', 'pollInterval']

    def __init__(self, *,
                 name,
                 description='',
                 mode='RW',
                 value=None,
                 disp='{}',
                 enum=None,
                 units=None,
                 hidden=False,
                 groups=None,
                 minimum=None,
                 maximum=None,
                 lowWarning=None,
                 lowAlarm=None,
                 highWarning=None,
                 highAlarm=None,
                 pollInterval=0,
                 updateNotify=True,
                 typeStr='Unknown',
                 bulkOpEn=True,
                 offset=0,
                 guiGroup=None,
                 **kwargs):

        # Public Attributes
        self._bulkOpEn      = bulkOpEn
        self._updateNotify  = updateNotify
        self._mode          = mode
        self._units         = units
        self._minimum       = minimum
        self._maximum       = maximum
        self._lowWarning    = lowWarning
        self._lowAlarm      = lowAlarm
        self._highWarning   = highWarning
        self._highAlarm     = highAlarm
        self._default       = value
        self._typeStr       = typeStr
        self._block         = None
        self._pollInterval  = pollInterval
        self._nativeType    = None
        self._ndType        = None
        self._extraAttr     = kwargs
        self._listeners     = []
        self.__functions    = []
        self.__dependencies = []

        # Build enum if specified
        self._disp = disp
        self._enum = enum

        if isinstance(disp, dict):
            self._enum = disp
        elif isinstance(disp, list):
            self._enum = {k:str(k) for k in disp}
<<<<<<< HEAD
        elif isinstance(type(value), bool) and enum is None:
=======
        elif isinstance(value, bool) and enum is None:
>>>>>>> fa79e3fb
            self._enum = {False: 'False', True: 'True'}

        if self._enum is not None:
            self._disp = 'enum'

        # Create inverted enum
        self._revEnum = None
        if self._enum is not None:
            self._revEnum = {v:k for k,v in self._enum.items()}

        # Auto determine types
        if value is not None:
            self._nativeType = type(value)

            if self._enum is not None and (self._nativeType is np.ndarray or self._nativeType is list or self._nativeType is dict):
                raise VariableError(f"Invalid use of enum with value of type {self._nativeType}")

            if self._nativeType is np.ndarray:
                self._ndType = value.dtype
                self._typeStr = f'{value.dtype}{value.shape}'

            elif self._typeStr == 'Unknown':
                self._typeStr = value.__class__.__name__

        # Check modes
        if (self._mode != 'RW') and (self._mode != 'RO') and \
           (self._mode != 'WO'):
            raise VariableError(f'Invalid variable mode {self._mode}. Supported: RW, RO, WO')


        # Call super constructor
        pr.Node.__init__(self, name=name, description=description, hidden=hidden, groups=groups, guiGroup=guiGroup)


    @pr.expose
    @property
    def enum(self):
        """ """
        return self._enum

    @property
    def enumYaml(self):
        """ """
        return pr.dataToYaml(self._enum)

    @pr.expose
    @property
    def revEnum(self):
        """ """
        return self._revEnum

    @pr.expose
    @property
    def typeStr(self):
        """ """
        if self._typeStr == 'Unknown':
            v = self.value()
            if self.nativeType is np.ndarray:
                self._typeStr = f'{v.dtype}{v.shape}'
            else:
                self._typeStr = v.__class__.__name__
        return self._typeStr

    @pr.expose
    @property
    def disp(self):
        """ """
        return self._disp

    @pr.expose
    @property
    def precision(self):
        """ """
        if self.nativeType is float or self.nativeType is np.ndarray:
            res = re.search(r':([0-9])\.([0-9]*)f',self._disp)
            try:
                return int(res[2])
            except Exception:
                return 8
        else:
            return 0

    @pr.expose
    @property
    def mode(self):
        """ """
        return self._mode

    @pr.expose
    @property
    def units(self):
        """ """
        return self._units

    @pr.expose
    @property
    def minimum(self):
        """ """
        return self._minimum

    @pr.expose
    @property
    def maximum(self):
        """ """
        return self._maximum


    @pr.expose
    @property
    def hasAlarm(self):
        """ """
        return (self._lowWarning is not None or self._lowAlarm is not None or self._highWarning is not None or self._highAlarm is not None)

    @pr.expose
    @property
    def lowWarning(self):
        """ """
        return self._lowWarning

    @pr.expose
    @property
    def lowAlarm(self):
        """ """
        return self._lowAlarm

    @pr.expose
    @property
    def highWarning(self):
        """ """
        return self._highWarning

    @pr.expose
    @property
    def highAlarm(self):
        """ """
        return self._highAlarm

    @pr.expose
    @property
    def alarmStatus(self):
        """ """
        stat,sevr = self._alarmState(self.value())
        return stat

    @pr.expose
    @property
    def alarmSeverity(self):
        """ """
        stat,sevr = self._alarmState(self.value())
        return sevr

    def properties(self):
        d = odict()
        d['value'] = self.value()
        d['valueDisp'] = self.valueDisp()
        d['class'] = self.__class__.__name__

        for p in self.PROPS:
            d[p] = getattr(self, p)
        return d

    def getExtraAttribute(self, name):
        if name in self._extraAttr:
            return self._extraAttr[name]
        else:
            return None

    def addDependency(self, dep):
        """


        Parameters
        ----------
        dep :


        Returns
        -------

        """
        if dep not in self.__dependencies:
            self.__dependencies.append(dep)
            dep.addListener(self)

    @pr.expose
    @property
    def pollInterval(self):
        """ """
        return self._pollInterval

    @pr.expose
    def setPollInterval(self, interval):
        print(f'{self.path}.setPollInterval({interval})')
        self._pollInterval = interval
        self._updatePollInterval()


    @pr.expose
    @property
    def lock(self):
        """ """
        if self._block is not None:
            return self._block._lock
        else:
            return None

    @pr.expose
    @property
    def updateNotify(self):
        """ """
        return self._updateNotify

    @property
    def dependencies(self):
        """ """
        return self.__dependencies

    def addListener(self, listener):
        """
        Add a listener Variable or function to call when variable changes.
        This is useful when chaining variables together. (ADC conversions, etc)
        The variable and value class are passed as an arg: func(path,varValue)

        Parameters
        ----------
        listener :


        Returns
        -------

        """
        if isinstance(listener, BaseVariable):
            if listener not in self._listeners:
                self._listeners.append(listener)
        else:
            if listener not in self.__functions:
                self.__functions.append(listener)

    def _addListenerCpp(self, func):
        self.addListener(lambda path, varValue: func(path, varValue.valueDisp))

    def delListener(self, listener):
        """
        Remove a listener Variable or function

        Parameters
        ----------
        listener :


        Returns
        -------

        """
        if listener in self.__functions:
            self.__functions.remove(listener)

    @pr.expose
    def set(self, value, *, index=-1, write=True, verify=True, check=True):
        """
        Set the value and write to hardware if applicable
        Writes to hardware are blocking. An error will result in a logged exception.

        Parameters
        ----------
        value :

            * :

        index : int
             (Default value = -1)
        write : bool
             (Default value = True)
        verify : bool
             (Default value = True)
        check : bool
             (Default value = True)

        Returns
        -------

        """
        pass

    @pr.expose
    def post(self, value, *, index=-1):
        """
        Set the value and write to hardware if applicable using a posted write.
        This method does not call through parent.writeBlocks(), but rather
        calls on self._block directly.

        Parameters
        ----------
        value :

            * :

        index : int
             (Default value = -1)

        Returns
        -------

        """
        pass

    @pr.expose
    def get(self, *, index=-1, read=True, check=True):
        """
        Return the value after performing a read from hardware if applicable.
        Hardware read is blocking. An error will result in a logged exception.
        Listeners will be informed of the update.

        Parameters
        ----------
        * :

        index : int
             (Default value = -1)
        read : bool
             (Default value = True)
        check : bool
             (Default value = True)

        Returns
        -------

        """
        return None

    @pr.expose
    def write(self, *, verify=True, check=True):
        """
        Force a write of the variable.

        Parameters
        ----------
        * :

        verify : bool
             (Default value = True)
        check : bool
             (Default value = True)

        Returns
        -------

        """
        pass

    @pr.expose
    def getVariableValue(self,read=True):
        """
        Return the value after performing a read from hardware if applicable.
        Hardware read is blocking. An error will result in a logged exception.
        Listeners will be informed of the update.

        Parameters
        ----------
        read : bool
             (Default value = True)

        Returns
        -------
        type
            Hardware read is blocking. An error will result in a logged exception.
            Listeners will be informed of the update.

        """
        return VariableValue(self,read=read)

    @pr.expose
    def value(self, index=-1):
        """ """
        return self.get(read=False, index=index)

    @pr.expose
    def genDisp(self, value, *, useDisp=None):
        """


        Parameters
        ----------
        value :


        Returns
        -------

        """
        try:

            if useDisp is None:
                useDisp=self.disp

            if useDisp == '':
                return ''

            elif isinstance(value,np.ndarray):
                return np.array2string(value,
                                       separator=', ',
                                       formatter={'all':useDisp.format},
                                       threshold=sys.maxsize,
                                       max_line_width=1000)

            elif useDisp == 'enum':
                if value in self.enum:
                    return self.enum[value]
                else:
                    self._log.warning("Invalid enum value {} in variable '{}'".format(value,self.path))
                    return f'INVALID: {value}'
            else:
                return useDisp.format(value)

        except Exception as e:
            pr.logException(self._log,e)
            self._log.error(f"Error generating disp for value {value} with type {type(value)} in variable {self.path}")
            raise e

    @pr.expose
    def getDisp(self, read=True, index=-1):
        """


        Parameters
        ----------
        read : bool
             (Default value = True)
        index : int
             (Default value = -1)

        Returns
        -------

        """
        return self.genDisp(self.get(read=read,index=index))

    @pr.expose
    def valueDisp(self, index=-1): #, read=True, index=-1):
        """


        Parameters
        ----------
        read : bool
             (Default value = True)
        index : int
             (Default value = -1)

        Returns
        -------

        """
        return self.getDisp(read=False, index=index)

    @pr.expose
    def parseDisp(self, sValue):
        """


        Parameters
        ----------
        sValue :


        Returns
        -------

        """
        try:
            if not isinstance(sValue,str):
                return sValue
            elif self.nativeType is np.ndarray:
                return np.array(ast.literal_eval(sValue),self._ndType)
            elif self.disp == 'enum':
                return self.revEnum[sValue]
            elif self.nativeType is str:
                return sValue
            else:
                return ast.literal_eval(sValue)

        except Exception as e:
            msg = "Invalid value {} for variable {} with type {}: {}".format(sValue,self.name,self.nativeType,e)
            self._log.error(msg)
            raise VariableError(msg)

    @pr.expose
    def setDisp(self, sValue, write=True, index=-1):
        """


        Parameters
        ----------
        sValue :

        write : bool
             (Default value = True)
        index : int
             (Default value = -1)

        Returns
        -------

        """
        self.set(self.parseDisp(sValue), write=write, index=index)

    @property
    def nativeType(self):
        """ """
        return self._nativeType

    @property
    def ndType(self):
        """ """
        return self._ndType

    @property
    def ndTypeStr(self):
        """ """
        return str(self.ndType)

    def _setDefault(self):
        """ """
        if self._default is not None:
            self.setDisp(self._default, write=False)

    def _updatePollInterval(self):
        """ """
        if self.root is not None and self.root._pollQueue is not None:
            self.root._pollQueue.updatePollInterval(self)

    def _finishInit(self):
        """ """
        # Set the default value but dont write
        self._setDefault()
        self._updatePollInterval()

        # Setup native type
        if self._nativeType is None:
            v = self.value()
            self._nativeType = type(v)

            if self._nativeType is np.ndarray:
                self._ndType = v.dtype

    def _setDict(self,d,writeEach,modes,incGroups,excGroups,keys):
        """


        Parameters
        ----------
        d :

        writeEach :

        modes :

        incGroups :

        excGroups :

        keys :


        Returns
        -------

        """

        # If keys is not none, it should only contain one entry
        # and the variable should be a list variable
        if keys is not None:

            if len(keys) != 1 or (self.nativeType is not list and self.nativeType is not np.ndarray):
                self._log.error(f"Entry {self.name} with key {keys} not found")

            elif self._mode in modes:
                if keys[0] == '*' or keys[0] == ':':
                    for i in range(self._numValues()):
                        self.setDisp(d, write=writeEach, index=i)
                else:
                    idxSlice = eval(f'[i for i in range(self._numValues())][{keys[0]}]')

                    # Single entry item
                    if ':' not in keys[0]:
                        self.setDisp(d, write=writeEach, index=idxSlice[0])

                    # Multi entry item
                    else:
                        if isinstance(d,str):
                            s = shlex.shlex(" " + d.lstrip('[').rstrip(']') + " ",posix=True)
                            s.whitespace_split=True
                            s.whitespace=','
                        else:
                            s = d

                        for val,i in zip(s,idxSlice):
                            self.setDisp(val.strip(), write=writeEach, index=i)

        # Standard set
        elif self._mode in modes:
            self.setDisp(d,writeEach)

    def _getDict(self, modes=['RW', 'RO', 'WO'], incGroups=None, excGroups=None, properties=False):
        """


        Parameters
        ----------
        modes :

        incGroups :

        excGroups :


        Returns
        -------

        """
        if self._mode in modes:
            if properties is False:
                return VariableValue(self)
            else:
                return self.properties()
        else:
            return None


    def _queueUpdate(self):
        """ """
        self._root._queueUpdates(self)

        for var in self._listeners:
            var._queueUpdate()

    def _doUpdate(self):
        """ """
        val = VariableValue(self)

        for func in self.__functions:
            func(self.path,val)

        return val

    def _alarmState(self,value):
        """


        Parameters
        ----------
        value :


        Returns
        -------
        type


        """

        if isinstance(value,list) or isinstance(value,dict):
            return 'None','None'

        if (self.hasAlarm is False):
            return "None", "None"

        elif (self._lowAlarm  is not None and value < self._lowAlarm):
            return 'AlarmLoLo', 'AlarmMajor'

        elif (self._highAlarm  is not None and value > self._highAlarm):
            return 'AlarmHiHi', 'AlarmMajor'

        elif (self._lowWarning  is not None and value < self._lowWarning):
            return 'AlarmLow', 'AlarmMinor'

        elif (self._highWarning is not None and value > self._highWarning):
            return 'AlarmHigh', 'AlarmMinor'

        else:
            return 'Good','Good'

    def _genDocs(self,file):
        """

        Parameters
        ----------
        file :


        Returns
        -------

        """
        print(f".. topic:: {self.path}",file=file)

        print('',file=file)
        print(pr.genDocDesc(self.description,4),file=file)
        print('',file=file)

        print(pr.genDocTableHeader(['Field','Value'],4,100),file=file)

        for a in ['name', 'path', 'enum',
                 'typeStr', 'disp', 'precision', 'mode', 'units', 'minimum',
                 'maximum', 'lowWarning', 'lowAlarm', 'highWarning',
                 'highAlarm', 'alarmStatus', 'alarmSeverity']:

            astr = str(getattr(self,a))

            if astr != 'None':
                print(pr.genDocTableRow([a,astr],4,100),file=file)


class RemoteVariable(BaseVariable,rim.Variable):
    """ """

    PROPS = BaseVariable.PROPS + [
        'address', 'overlapEn', 'offset', 'bitOffset', 'bitSize',
        'verifyEn', 'numValues', 'valueBits', 'valueStride', 'retryCount',
        'varBytes', 'bulkEn']

    def __init__(self, *,
                 name,
                 description='',
                 mode='RW',
                 value=None,
                 disp=None,
                 enum=None,
                 units=None,
                 hidden=False,
                 groups=None,
                 minimum=None,
                 maximum=None,
                 lowWarning=None,
                 lowAlarm=None,
                 highWarning=None,
                 highAlarm=None,
                 base=pr.UInt,
                 offset=None,
                 numValues=0,
                 valueBits=0,
                 valueStride=0,
                 bitSize=32,
                 bitOffset=0,
                 pollInterval=0,
                 updateNotify=True,
                 overlapEn=False,
                 bulkOpEn=True,
                 verify=True,
                 retryCount=0,
                 guiGroup=None,
                 **kwargs):

        if disp is None:
            disp = base.defaultdisp

        self._block = None

        # Convert the address parameters into lists
        addrParams = [offset, bitOffset, bitSize] # Make a copy
        addrParams = [list(x) if isinstance(x, Iterable) else [x] for x in addrParams] # convert to lists
        length = max((len(x) for x in addrParams))
        addrParams = [x*length if len(x)==1 else x for x in addrParams] # Make single element lists as long as max
        offset, bitOffset, bitSize = addrParams # Assign back

        # Verify the the list lengths match
        if len(offset) != len(bitOffset) != len(bitSize):
            raise VariableError('Lengths of offset: {}, bitOffset: {}, bitSize {} must match'.format(offset, bitOffset, bitSize))

        # Check for invalid values
        if 0 in bitSize:
            raise VariableError('BitSize of 0 is invalid')

        # Normalize bitOffsets relative to the smallest offset
        baseAddr = min(offset)
        bitOffset = [x+((y-baseAddr)*8) for x,y in zip(bitOffset, offset)]
        offset = baseAddr

        if isinstance(base, pr.Model):
            self._base = base
        elif numValues != 0:
            self._base = base(valueBits)
        else:
            self._base = base(sum(bitSize))

        # Apply default min and max
        if minimum is None or (self._base.minValue() is not None and minimum < self._base.minValue()):
            minimum = self._base.minValue()

        if maximum is None or (self._base.maxValue() is not None and maximum > self._base.maxValue()):
            maximum = self._base.maxValue()

        BaseVariable.__init__(self, name=name, description=description,
                              mode=mode, value=value, disp=disp,
                              enum=enum, units=units, hidden=hidden, groups=groups,
                              minimum=minimum, maximum=maximum, bulkOpEn=bulkOpEn,
                              lowWarning=lowWarning, lowAlarm=lowAlarm,
                              highWarning=highWarning, highAlarm=highAlarm,
                              pollInterval=pollInterval,updateNotify=updateNotify,
                              guiGroup=guiGroup, **kwargs)

        # If numValues > 0 the bit size array must only have one entry and the total number of bits must be a multiple of the number of values
        if numValues != 0:
            self._nativeType = np.ndarray
            self._ndType = self._base.ndType
            self._typeStr = f'{self.ndType}({numValues},)'

            if len(bitSize) != 1:
                raise VariableError('BitSize array must have a length of one when numValues > 0')

            if valueBits > valueStride:
                raise VariableError(f'ValueBits {valueBits} is greater than valueStrude {valueStride}')

            if (numValues * valueStride) != sum(bitSize):
                raise VariableError(f'Total bitSize {sum(bitSize)} is not equal to multile of numValues {numValues} and valueStride {valueStride}')

            if self._ndType is None:
                raise VariableError(f'Invalid base type {self._base} with numValues = {numValues}')

        else:
            self._typeStr = self._base.name

        listData = VariableListData(numValues,valueBits,valueStride)

        # Setup C++ Base class
        rim.Variable.__init__(self,self._name,self._mode,self._minimum,self._maximum,
                              offset, bitOffset, bitSize, overlapEn, verify,
                              self._bulkOpEn, self._updateNotify, self._base, listData, retryCount)


    ##############################
    # Properties held by C++ class
    ##############################


    @pr.expose
    @property
    def address(self):
        return self._block.address

    @property
    def numValues(self):
        return self._numValues()

    @property
    def valueBits(self):
        return self._valueBits()

    @property
    def valueStride(self):
        return self._valueStride()

    @property
    def retryCount(self):
        return self._retryCount()

    @pr.expose
    @property
    def varBytes(self):
        """ """
        return self._varBytes()

    @pr.expose
    @property
    def offset(self):
        """ """
        return self._offset()

    @pr.expose
    @property
    def overlapEn(self):
        """ """
        return self._overlapEn()

    @pr.expose
    @property
    def bitSize(self):
        """ """
        return self._bitSize()

    @pr.expose
    @property
    def bitOffset(self):
        """ """
        return self._bitOffset()

    @pr.expose
    @property
    def verifyEn(self):
        """ """
        return self._verifyEn()


    ########################
    # Local Properties
    ########################


    @pr.expose
    @property
    def base(self):
        """ """
        return self._base

    @pr.expose
    @property
    def bulkEn(self):
        """ """
        return self._bulkOpEn

    @pr.expose
    def set(self, value, *, index=-1, write=True, verify=True, check=True):
        """
        Set the value and write to hardware if applicable
        Writes to hardware are blocking if check=True, otherwise non-blocking.
        A verify will be performed according to self.verifyEn if verify=True
        A verify will not be performed if verify=False
        An error will result in a logged exception.

        Parameters
        ----------
        value :

            * :

        index : int
             (Default value = -1)
        write : bool
             (Default value = True)
        verify : bool
             (Default value = True)
        check : bool
             (Default value = True)

        Returns
        -------

        """
        try:

            # Set value to block
            self._set(value,index)

            if write:
                self._parent.writeBlocks(force=True, recurse=False, variable=self, index=index)
                if verify:
                    self._parent.verifyBlocks(recurse=False, variable=self)
                if check:
                    self._parent.checkBlocks(recurse=False, variable=self)

        except Exception as e:
            pr.logException(self._log,e)
            self._log.error("Error setting value '{}' to variable '{}' with type {}. Exception={}".format(value,self.path,self.typeStr,e))
            raise e

    @pr.expose
    def post(self, value, *, index=-1):
        """
        Set the value and write to hardware if applicable using a posted write.
        This method does not call through parent.writeBlocks(), but rather
        calls on self._block directly.

        Parameters
        ----------
        value :

            * :

        index : int
             (Default value = -1)

        Returns
        -------

        """
        try:

            # Set value to block
            self._set(value,index)

            pr.startTransaction(self._block, type=rim.Post, forceWr=False, checkEach=True, variable=self, index=index)

        except Exception as e:
            pr.logException(self._log,e)
            self._log.error("Error posting value '{}' to variable '{}' with type {}".format(value,self.path,self.typeStr))
            raise e

    @pr.expose
    def get(self, *, index=-1, read=True, check=True):
        """


        Parameters
        ----------
            * :

        index : int
             (Default value = -1)
        read : bool
             (Default value = True)
        check : bool
             (Default value = True)

        Returns
        -------
        type
            Hardware read is blocking if check=True, otherwise non-blocking.
            An error will result in a logged exception.
            Listeners will be informed of the update.

        """
        try:
            if read:
                self._parent.readBlocks(recurse=False, variable=self, index=index)
                if check:
                    self._parent.checkBlocks(recurse=False, variable=self)

            return self._get(index)

        except Exception as e:
            pr.logException(self._log,e)
            self._log.error("Error reading value from variable '{}'".format(self.path))
            raise e

    @pr.expose
    def write(self, *, verify=True, check=True):
        """
        Force a write of the variable.
        Hardware write is blocking if check=True.
        A verify will be performed according to self.verifyEn if verify=True
        A verify will not be performed if verify=False
        An error will result in a logged exception

        Parameters
        ----------
             * :

        verify : bool
             (Default value = True)
        check : bool
             (Default value = True)

        Returns
        -------

        """
        try:
            self._parent.writeBlocks(force=True, recurse=False, variable=self)
            if verify:
                self._parent.verifyBlocks(recurse=False, variable=self)
            if check:
                self._parent.checkBlocks(recurse=False, variable=self)

        except Exception as e:
            pr.logException(self._log,e)
            raise e

    def _parseDispValue(self, sValue):
        """


        Parameters
        ----------
        sValue :


        Returns
        -------

        """
        if self.disp == 'enum':
            return self.revEnum[sValue]
        else:
            return self._base.fromString(sValue)

    def _genDocs(self,file):
        """

        Parameters
        ----------
        file :


        Returns
        -------

        """
        BaseVariable._genDocs(self,file)

        for a in ['offset', 'numValues', 'bitSize', 'bitOffset', 'verify', 'varBytes']:
            astr = str(getattr(self,a))

            if astr != 'None':
                print(pr.genDocTableRow([a,astr],4,100),file=file)


class LocalVariable(BaseVariable):
    """ """

    def __init__(self, *,
                 name,
                 value=None,
                 description='',
                 mode='RW',
                 disp='{}',
                 enum=None,
                 units=None,
                 hidden=False,
                 groups=None,
                 minimum=None,
                 maximum=None,
                 lowWarning=None,
                 lowAlarm=None,
                 highWarning=None,
                 highAlarm=None,
                 localSet=None,
                 localGet=None,
                 pollInterval=0,
                 updateNotify=True,
                 typeStr='Unknown',
                 bulkOpEn=True,
                 guiGroup=None,
                 **kwargs):

        if value is None and localGet is None:
            raise VariableError(f'LocalVariable {self.path} without localGet() must specify value= argument in constructor')

        BaseVariable.__init__(self, name=name, description=description,
                              mode=mode, value=value, disp=disp,
                              enum=enum, units=units, hidden=hidden, groups=groups,
                              minimum=minimum, maximum=maximum, typeStr=typeStr,
                              lowWarning=lowWarning, lowAlarm=lowAlarm,
                              highWarning=highWarning, highAlarm=highAlarm,
                              pollInterval=pollInterval,updateNotify=updateNotify, bulkOpEn=bulkOpEn,
                              guiGroup=guiGroup, **kwargs)

        self._block = pr.LocalBlock(variable=self,localSet=localSet,localGet=localGet,value=self._default)

    @pr.expose
    def set(self, value, *, index=-1, write=True, verify=True, check=True):
        """
        Set the value and write to hardware if applicable
        Writes to hardware are blocking. An error will result in a logged exception.

        Parameters
        ----------
        value :

            * :

        index : int
             (Default value = -1)
        write : bool
             (Default value = True)
        verify : bool
             (Default value = True)
        check : bool
             (Default value = True)

        Returns
        -------

        """
        self._log.debug("{}.set({})".format(self, value))

        try:

            # Set value to block
            self._block.set(self, value, index)

            if write:
                self._parent.writeBlocks(force=True, recurse=False, variable=self, index=index)
                self._parent.verifyBlocks(recurse=False, variable=self)
                self._parent.checkBlocks(recurse=False, variable=self)

        except Exception as e:
            pr.logException(self._log,e)
            self._log.error("Error setting value '{}' to variable '{}' with type {}. Exception={}".format(value,self.path,self.typeStr,e))
            raise e

    @pr.expose
    def post(self,value, *, index=-1):
        """
        Set the value and write to hardware if applicable using a posted write.
        This method does not call through parent.writeBlocks(), but rather
        calls on self._block directly.

        Parameters
        ----------
        value :

        * :

        index : int
             (Default value = -1)

        Returns
        -------

        """
        self._log.debug("{}.post({})".format(self, value))

        try:
            self._block.set(self, value, index)

            pr.startTransaction(self._block, type=rim.Post, forceWr=False, checkEach=True, variable=self, index=index)

        except Exception as e:
            pr.logException(self._log,e)
            self._log.error("Error posting value '{}' to variable '{}' with type {}".format(value,self.path,self.typeStr))
            raise e

    @pr.expose
    def get(self, *, index=-1, read=True, check=True):
        """


        Parameters
        ----------
            * :

        index : int
             (Default value = -1)
        read : bool
             (Default value = True)
        check : bool
             (Default value = True)

        Returns
        -------
        type
            Hardware read is blocking. An error will result in a logged exception.
            Listeners will be informed of the update.

        """
        try:
            if read:
                self._parent.readBlocks(recurse=False, variable=self, index=index)
                if check:
                    self._parent.checkBlocks(recurse=False, variable=self)

            return self._block.get(self,index)

        except Exception as e:
            pr.logException(self._log,e)
            self._log.error("Error reading value from variable '{}'".format(self.path))
            raise e

    def __get__(self):
        return self.get(read=False)

    def __iadd__(self, other):
        self._block._iadd(other)
        return self

    def __isub__(self, other):
        self._block._isub(other)
        return self

    def __imul__(self, other):
        self._block._imul(other)
        return self

    def __imatmul__(self, other):
        self._block._imatmul(other)
        return self

    def __itruediv__(self, other):
        self._block._itruediv(other)
        return self

    def __ifloordiv__(self, other):
        self._block._ifloordiv(other)
        return self

    def __imod__(self, other):
        self._block._imod(other)
        return self

    def __ipow__(self, other):
        self._block._ipow(other)
        return self

    def __ilshift__(self, other):
        self._block._ilshift(other)
        return self

    def __irshift__(self, other):
        self._block._irshift(other)
        return self

    def __iand__(self, other):
        self._block._iand(other)
        return self

    def __ixor__(self, other):
        self._block._ixor(other)
        return self

    def __ior__(self, other):
        self._block._ior(other)
        return self

class LinkVariable(BaseVariable):
    """ """

    def __init__(self, *,
                 name,
                 variable=None,
                 dependencies=None,
                 linkedSet=None,
                 linkedGet=None,
                 **kwargs): # Args passed to BaseVariable

        # Set and get functions
        self._linkedGet = linkedGet
        self._linkedSet = linkedSet

        if variable is not None:
            # If directly linked to a variable, use it's value and set by defualt
            # for linkedGet and linkedSet unless overridden
            self._linkedGet = linkedGet if linkedGet else variable.get
            self._linkedSet = linkedSet if linkedSet else variable.set

            # Search the kwargs for overridden properties, otherwise the properties from the linked variable will be used
            args = ['disp', 'enum', 'units', 'minimum', 'maximum']
            for arg in args:
                if arg not in kwargs:
                    kwargs[arg] = getattr(variable, arg)

        # Why not inhertit mode from link variable?
        if not self._linkedSet:
            kwargs['mode'] = 'RO'
        if not self._linkedGet:
            kwargs['mode'] = 'WO'

        # Wrap linked get and set functions
        self._linkedGetWrap = pr.functionWrapper(function=self._linkedGet, callArgs=['dev', 'var', 'read', 'index', 'check'])
        self._linkedSetWrap = pr.functionWrapper(function=self._linkedSet, callArgs=['dev', 'var', 'value', 'write', 'index', 'verify', 'check'])

        # Call super constructor
        BaseVariable.__init__(self, name=name, **kwargs)

        # Dependency tracking
        if variable is not None:
            # Add the directly linked variable as a dependency
            self.addDependency(variable)

        if dependencies is not None:
            for d in dependencies:
                self.addDependency(d)

        self.__depBlocks = []

    def __getitem__(self, key):
        # Allow dependencies to be accessed as indices of self
        return self.dependencies[key]

    @pr.expose
    def set(self, value, *, write=True, index=-1, verify=True, check=True):
        """


        Parameters
        ----------
        value :

            * :

        write : bool
             (Default value = True)
        index : int
             (Default value = -1)
        verify : bool
             (Default value = True)
        check : bool
             (Default value = True)

        Returns
        -------

        """
        try:
            self._linkedSetWrap(function=self._linkedSet, dev=self.parent, var=self, value=value, write=write, index=index, verify=verify, check=check)
        except Exception as e:
            pr.logException(self._log,e)
            self._log.error("Error setting link variable '{}'".format(self.path))
            raise e

    @pr.expose
    def get(self, read=True, index=-1, check=True):
        """


        Parameters
        ----------
        read : bool
             (Default value = True)
        index : int
             (Default value = -1)
        check : bool
             (Default value = True)

        Returns
        -------

        """
        try:
            return self._linkedGetWrap(function=self._linkedGet, dev=self.parent, var=self, read=read, index=index, check=check)
        except Exception as e:
            pr.logException(self._log,e)
            self._log.error("Error getting link variable '{}'".format(self.path))
            raise e


    def __getBlocks(self):
        b = []
        for d in self.dependencies:
            if isinstance(d, LinkVariable):
                b.extend(d.__getBlocks())
            elif hasattr(d, '_block') and d._block is not None:
                b.append(d._block)

        return b

    def _finishInit(self):
        super()._finishInit()
        self.__depBlocks = self.__getBlocks()

    @property
    def depBlocks(self):
        """ Return a list of Blocks that this LinkVariable depends on """
        return self.__depBlocks

    @pr.expose
    @property
    def pollInterval(self):

        depIntervals = [dep.pollInterval for dep in self.dependencies if dep.pollInterval > 0]
        if len(depIntervals) == 0:
            return 0
        else:
            return min(depIntervals)<|MERGE_RESOLUTION|>--- conflicted
+++ resolved
@@ -214,11 +214,7 @@
             self._enum = disp
         elif isinstance(disp, list):
             self._enum = {k:str(k) for k in disp}
-<<<<<<< HEAD
-        elif isinstance(type(value), bool) and enum is None:
-=======
         elif isinstance(value, bool) and enum is None:
->>>>>>> fa79e3fb
             self._enum = {False: 'False', True: 'True'}
 
         if self._enum is not None:
