--- conflicted
+++ resolved
@@ -582,14 +582,9 @@
         return VariableValue(self,read=read)
 
     @pr.expose
-<<<<<<< HEAD
-    def value(self):
-        """ """
-        return self.get(read=False, index=-1)
-=======
     def value(self, index=-1):
+        """ """
         return self.get(read=False, index=index)
->>>>>>> 621dd928
 
     @pr.expose
     def genDisp(self, value):
@@ -645,8 +640,7 @@
         return(self.genDisp(self.get(read=read,index=index)))
 
     @pr.expose
-<<<<<<< HEAD
-    def valueDisp(self): #, read=True, index=-1):
+    def valueDisp(self, index=-1): #, read=True, index=-1):
         """
 
 
@@ -661,11 +655,7 @@
         -------
 
         """
-        return self.getDisp(read=False,index=-1)
-=======
-    def valueDisp(self, index=-1): #, read=True, index=-1):
         return self.getDisp(read=False, index=index)
->>>>>>> 621dd928
 
     @pr.expose
     def parseDisp(self, sValue):
