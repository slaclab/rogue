#-----------------------------------------------------------------------------
# Title      : PyRogue base module - Variable Class
#-----------------------------------------------------------------------------
# This file is part of the rogue software platform. It is subject to
# the license terms in the LICENSE.txt file found in the top-level directory
# of this distribution and at:
#    https://confluence.slac.stanford.edu/display/ppareg/LICENSE.html.
# No part of the rogue software platform, including this file, may be
# copied, modified, propagated, or distributed except according to the terms
# contained in the LICENSE.txt file.
#-----------------------------------------------------------------------------
import pyrogue as pr
import rogue.interfaces.memory as rim
import threading
import re
import time
import shlex
import numpy as np
import ast
import sys
from collections import OrderedDict as odict
from collections.abc import Iterable


class VariableError(Exception):
    """ Exception for variable access errors."""
    pass


def VariableWait(varList, testFunction, timeout=0):
    """
    Wait for a number of variable conditions to be true.
    Pass a variable or list of variables, and a test function.
    The test function is passed a dictionary containing the current
    variableValue state index by variable path
    i.e. w = VariableWait([root.device.var1,root.device.var2],
                          lambda varValues: varValues['root.device.var1'].value >= 10 and \
                                            varValues['root.device.var1'].value >= 20)
    """

    # Container class
    class varStates(object):

        def __init__(self):
            self.vlist  = odict()
            self.cv     = threading.Condition()

        # Method to handle variable updates callback
        def varUpdate(self,path,varValue):
            with self.cv:
                if path in self.vlist:
                    self.vlist[path] = varValue
                    self.cv.notify()

    # Convert single variable to a list
    if not isinstance(varList,list):
        varList = [varList]

    # Setup tracking
    states = varStates()

    # Add variable to list and register handler
    with states.cv:
        for v in varList:
            v.addListener(states.varUpdate)
            states.vlist[v.path] = v.getVariableValue(read=False)

    # Go into wait loop
    ret    = False
    start  = time.time()

    with states.cv:

        # Check current state
        ret = testFunction(list(states.vlist.values()))

        # Run until timeout or all conditions have been met
        while (not ret) and ((timeout == 0) or ((time.time()-start) < timeout)):
            states.cv.wait(0.5)
            ret = testFunction(list(states.vlist.values()))

        # Cleanup
        for v in varList:
            v.delListener(states.varUpdate)

    return ret


class VariableValue(object):
    def __init__(self, var, read=False):
        self.value     = var.get(read=read)
        self.valueDisp = var.genDisp(self.value)
        self.disp      = var.disp
        self.enum      = var.enum

        self.status, self.severity = var._alarmState(self.value)

    def __repr__(self):
        return f'{str(self.__class__)}({self.__dict__})'


class VariableListData(object):
    def __init__(self, numValues, valueBits, valueStride):
        self.numValues   = numValues
        self.valueBits   = valueBits
        self.valueStride = valueStride

    def __repr__(self):
        return f'{self.__class__}({self.__dict__})'



class BaseVariable(pr.Node):

    PROPS = ['name', 'path', 'mode', 'typeStr', 'enum',
             'disp', 'precision', 'units', 'minimum', 'maximum',
             'nativeType', 'ndType', 'updateNotify',
             'hasAlarm', 'lowWarning', 'highWarning', 'lowAlarm',
             'highAlarm', 'alarmStatus', 'alarmSeverity', 'pollInterval']

    def __init__(self, *,
                 name,
                 description='',
                 mode='RW',
                 value=None,
                 disp='{}',
                 enum=None,
                 units=None,
                 hidden=False,
                 groups=None,
                 minimum=None,
                 maximum=None,
                 lowWarning=None,
                 lowAlarm=None,
                 highWarning=None,
                 highAlarm=None,
                 pollInterval=0,
                 updateNotify=True,
                 typeStr='Unknown',
                 bulkOpEn=True,
                 offset=0,
                 guiGroup=None):

        # Public Attributes
        self._bulkOpEn      = bulkOpEn
        self._updateNotify  = updateNotify
        self._mode          = mode
        self._units         = units
        self._minimum       = minimum
        self._maximum       = maximum
        self._lowWarning    = lowWarning
        self._lowAlarm      = lowAlarm
        self._highWarning   = highWarning
        self._highAlarm     = highAlarm
        self._default       = value
        self._typeStr       = typeStr
        self._block         = None
        self._pollInterval  = pollInterval
        self._nativeType    = None
        self._ndType        = None
        self._listeners     = []
        self.__functions    = []
        self.__dependencies = []

        # Build enum if specified
        self._disp = disp
        self._enum = enum

        if isinstance(disp, dict):
            self._enum = disp
        elif isinstance(disp, list):
            self._enum = {k:str(k) for k in disp}
        elif type(value) == bool and enum is None:
            self._enum = {False: 'False', True: 'True'}

        if self._enum is not None:
            self._disp = 'enum'

        # Create inverted enum
        self._revEnum = None
        if self._enum is not None:
            self._revEnum = {v:k for k,v in self._enum.items()}

        # Auto determine types
        if value is not None:
            self._nativeType = type(value)

            if self._enum is not None and (self._nativeType is np.ndarray or self._nativeType is list or self._nativeType is dict):
                raise VariableError(f"Invalid use of enum with value of type {self._nativeType}")

            if self._nativeType is np.ndarray:
                self._ndType = value.dtype
                self._typeStr = f'{value.dtype}{value.shape}'

            elif self._typeStr == 'Unknown':
                self._typeStr = value.__class__.__name__

        # Check modes
        if (self._mode != 'RW') and (self._mode != 'RO') and \
           (self._mode != 'WO'):
            raise VariableError(f'Invalid variable mode {self._mode}. Supported: RW, RO, WO')


        # Call super constructor
        pr.Node.__init__(self, name=name, description=description, hidden=hidden, groups=groups, guiGroup=guiGroup)


    @pr.expose
    @property
    def enum(self):
        return self._enum

    @pr.expose
    @property
    def revEnum(self):
        return self._revEnum

    @pr.expose
    @property
    def typeStr(self):
        if self._typeStr == 'Unknown':
            v = self.value()
            if self.nativeType is np.ndarray:
                self._typeStr = f'{v.dtype}{v.shape}'
            else:
                self._typeStr = v.__class__.__name__
        return self._typeStr

    @pr.expose
    @property
    def disp(self):
        return self._disp

    @pr.expose
    @property
    def precision(self):
        if self.nativeType is float or self.nativeType is np.ndarray:
            res = re.search(r':([0-9])\.([0-9]*)f',self._disp)
            try:
                return int(res[2])
            except Exception:
                return 8
        else:
            return 0

    @pr.expose
    @property
    def mode(self):
        return self._mode

    @pr.expose
    @property
    def units(self):
        return self._units

    @pr.expose
    @property
    def minimum(self):
        return self._minimum

    @pr.expose
    @property
    def maximum(self):
        return self._maximum


    @pr.expose
    @property
    def hasAlarm(self):
        return (self._lowWarning is not None or self._lowAlarm is not None or self._highWarning is not None or self._highAlarm is not None)

    @pr.expose
    @property
    def lowWarning(self):
        return self._lowWarning

    @pr.expose
    @property
    def lowAlarm(self):
        return self._lowAlarm

    @pr.expose
    @property
    def highWarning(self):
        return self._highWarning

    @pr.expose
    @property
    def highAlarm(self):
        return self._highAlarm

    @pr.expose
    @property
    def alarmStatus(self):
        stat,sevr = self._alarmState(self.value())
        return stat

    @pr.expose
    @property
    def alarmSeverity(self):
        stat,sevr = self._alarmState(self.value())
        return sevr

    def properties(self):
        d = odict()
        d['value'] = self.value()
        d['valueDisp'] = self.valueDisp()
        d['class'] = self.__class__.__name__

        for p in self.PROPS:
            d[p] = getattr(self, p)
        return d

    def addDependency(self, dep):
        if dep not in self.__dependencies:
            self.__dependencies.append(dep)
            dep.addListener(self)

    @pr.expose
    @property
    def pollInterval(self):
        return self._pollInterval

    @pollInterval.setter
    def pollInterval(self, interval):
        self._pollInterval = interval
        self._updatePollInterval()

    @pr.expose
    @property
    def lock(self):
        if self._block is not None:
            return self._block._lock
        else:
            return None

    @pr.expose
    @property
    def updateNotify(self):
        return self._updateNotify

    @property
    def dependencies(self):
        return self.__dependencies

    def addListener(self, listener):
        """
        Add a listener Variable or function to call when variable changes.
        This is useful when chaining variables together. (ADC conversions, etc)
        The variable and value class are passed as an arg: func(path,varValue)
        """
        if isinstance(listener, BaseVariable):
            if listener not in self._listeners:
                self._listeners.append(listener)
        else:
            if listener not in self.__functions:
                self.__functions.append(listener)

    def delListener(self, listener):
        """
        Remove a listener Variable or function
        """
        if listener in self.__functions:
            self.__functions.remove(listener)

    @pr.expose
    def set(self, value, *, index=-1, write=True, verify=True, check=True):
        """
        Set the value and write to hardware if applicable
        Writes to hardware are blocking. An error will result in a logged exception.
        """
        pass

    @pr.expose
    def post(self, value, *, index=-1):
        """
        Set the value and write to hardware if applicable using a posted write.
        This method does not call through parent.writeBlocks(), but rather
        calls on self._block directly.
        """
        pass

    @pr.expose
    def get(self, *, index=-1, read=True, check=True):
        """
        Return the value after performing a read from hardware if applicable.
        Hardware read is blocking. An error will result in a logged exception.
        Listeners will be informed of the update.
        """
        return None

    @pr.expose
    def write(self, *, verify=True, check=True):
        """
        Force a write of the variable.
        """
        pass

    @pr.expose
    def getVariableValue(self,read=True):
        """
        Return the value after performing a read from hardware if applicable.
        Hardware read is blocking. An error will result in a logged exception.
        Listeners will be informed of the update.
        """
        return VariableValue(self,read=read)

    @pr.expose
    def value(self, index=-1):
        return self.get(read=False, index=index)

    @pr.expose
    def genDisp(self, value):
        try:

            if isinstance(value,np.ndarray):
                with np.printoptions(formatter={'all':self.disp.format},threshold=sys.maxsize):
                    ret = np.array2string(value, separator=', ')
                return ret

            elif self.disp == 'enum':
                if value in self.enum:
                    return self.enum[value]
                else:
                    self._log.warning("Invalid enum value {} in variable '{}'".format(value,self.path))
                    return f'INVALID: {value}'
            else:
                return self.disp.format(value)

        except Exception as e:
            pr.logException(self._log,e)
            self._log.error(f"Error generating disp for value {value} with type {type(value)} in variable {self.path}")
            raise e

    @pr.expose
    def getDisp(self, read=True, index=-1):
<<<<<<< HEAD
        return (self.genDisp(self.get(read=read,index=index)))
=======
        return self.genDisp(self.get(read=read,index=index))
>>>>>>> d90a89c5

    @pr.expose
    def valueDisp(self, index=-1): #, read=True, index=-1):
        return self.getDisp(read=False, index=index)

    @pr.expose
    def parseDisp(self, sValue):
        try:
            if not isinstance(sValue,str):
                return sValue
            elif self.nativeType is np.ndarray:
                return np.array(ast.literal_eval(sValue),self._ndType)
            elif self.disp == 'enum':
                return self.revEnum[sValue]
            elif self.nativeType is str:
                return sValue
            else:
                return ast.literal_eval(sValue)

        except Exception as e:
            msg = "Invalid value {} for variable {} with type {}: {}".format(sValue,self.name,self.nativeType,e)
            self._log.error(msg)
            raise VariableError(msg)

    @pr.expose
    def setDisp(self, sValue, write=True, index=-1):
        self.set(self.parseDisp(sValue), write=write, index=index)

    @property
    def nativeType(self):
        if self._nativeType is None:
            v = self.value()
            self._nativeType = type(v)

            if self._nativeType is np.ndarray:
                self._ndType = v.dtype

        return self._nativeType

    @property
    def ndType(self):
        if self._ndType is None:
            _ = self.nativeType
        return self._ndType

    @property
    def ndTypeStr(self):
        return str(self.ndType)

    def _setDefault(self):
        if self._default is not None:
            self.setDisp(self._default, write=False)

    def _updatePollInterval(self):
        if self.root is not None and self.root._pollQueue is not None:
            self.root._pollQueue.updatePollInterval(self)

    def _finishInit(self):
        # Set the default value but dont write
        self._setDefault()
        self._updatePollInterval()

    def _setDict(self,d,writeEach,modes,incGroups,excGroups,keys):

        # If keys is not none, it should only contain one entry
        # and the variable should be a list variable
        if keys is not None:

            if len(keys) != 1 or (self.nativeType is not list and self.nativeType is not np.ndarray):
                self._log.error(f"Entry {self.name} with key {keys} not found")

            elif self._mode in modes:
                if keys[0] == '*' or keys[0] == ':':
                    for i in range(self._numValues()):
                        self.setDisp(d, write=writeEach, index=i)
                else:
                    idxSlice = eval(f'[i for i in range(self._numValues())][{keys[0]}]')

                    # Single entry item
                    if ':' not in keys[0]:
                        self.setDisp(d, write=writeEach, index=idxSlice[0])

                    # Multi entry item
                    else:
                        if isinstance(d,str):
                            s = shlex.shlex(" " + d.lstrip('[').rstrip(']') + " ",posix=True)
                            s.whitespace_split=True
                            s.whitespace=','
                        else:
                            s = d

                        for val,i in zip(s,idxSlice):
                            self.setDisp(val.strip(), write=writeEach, index=i)

        # Standard set
        elif self._mode in modes:
            self.setDisp(d,writeEach)


    def _getDict(self, modes=['RW', 'RO', 'WO'], incGroups=None, excGroups=None, properties=False):
        if self._mode in modes:
            if properties is False:
                return VariableValue(self)
            else:
                return self.properties()
        else:
            return None


    def _queueUpdate(self):
        self._root._queueUpdates(self)

        for var in self._listeners:
            var._queueUpdate()

    def _doUpdate(self):
        val = VariableValue(self)

        for func in self.__functions:
            func(self.path,val)

        return val

    def _alarmState(self,value):
        """ Return status, severity """

        if isinstance(value,list) or isinstance(value,dict):
            return 'None','None'

        if (self.hasAlarm is False):
            return "None", "None"

        elif (self._lowAlarm  is not None and value < self._lowAlarm):
            return 'AlarmLoLo', 'AlarmMajor'

        elif (self._highAlarm  is not None and value > self._highAlarm):
            return 'AlarmHiHi', 'AlarmMajor'

        elif (self._lowWarning  is not None and value < self._lowWarning):
            return 'AlarmLow', 'AlarmMinor'

        elif (self._highWarning is not None and value > self._highWarning):
            return 'AlarmHigh', 'AlarmMinor'

        else:
            return 'Good','Good'



class RemoteVariable(BaseVariable,rim.Variable):

    PROPS = BaseVariable.PROPS + [
        'address', 'overlapEn', 'offset', 'bitOffset', 'bitSize',
        'verifyEn', 'numValues', 'valueBits', 'valueStride', 'retryCount',
        'varBytes', 'bulkEn']

    def __init__(self, *,
                 name,
                 description='',
                 mode='RW',
                 value=None,
                 disp=None,
                 enum=None,
                 units=None,
                 hidden=False,
                 groups=None,
                 minimum=None,
                 maximum=None,
                 lowWarning=None,
                 lowAlarm=None,
                 highWarning=None,
                 highAlarm=None,
                 base=pr.UInt,
                 offset=None,
                 numValues=0,
                 valueBits=0,
                 valueStride=0,
                 bitSize=32,
                 bitOffset=0,
                 pollInterval=0,
                 updateNotify=True,
                 overlapEn=False,
                 bulkOpEn=True,
                 verify=True,
                 retryCount=0,
                 guiGroup=None):

        if disp is None:
            disp = base.defaultdisp

        self._block = None

        # Convert the address parameters into lists
        addrParams = [offset, bitOffset, bitSize] # Make a copy
        addrParams = [list(x) if isinstance(x, Iterable) else [x] for x in addrParams] # convert to lists
        length = max((len(x) for x in addrParams))
        addrParams = [x*length if len(x)==1 else x for x in addrParams] # Make single element lists as long as max
        offset, bitOffset, bitSize = addrParams # Assign back

        # Verify the the list lengths match
        if len(offset) != len(bitOffset) != len(bitSize):
            raise VariableError('Lengths of offset: {}, bitOffset: {}, bitSize {} must match'.format(offset, bitOffset, bitSize))

        # Check for invalid values
        if 0 in bitSize:
            raise VariableError('BitSize of 0 is invalid')

        # Normalize bitOffsets relative to the smallest offset
        baseAddr = min(offset)
        bitOffset = [x+((y-baseAddr)*8) for x,y in zip(bitOffset, offset)]
        offset = baseAddr

        if isinstance(base, pr.Model):
            self._base = base
        elif numValues != 0:
            self._base = base(valueBits)
        else:
            self._base = base(sum(bitSize))

        # Apply default min and max
        if minimum is None or (self._base.minValue() is not None and minimum < self._base.minValue()):
            minimum = self._base.minValue()

        if maximum is None or (self._base.maxValue() is not None and maximum > self._base.maxValue()):
            maximum = self._base.maxValue()

        BaseVariable.__init__(self, name=name, description=description,
                              mode=mode, value=value, disp=disp,
                              enum=enum, units=units, hidden=hidden, groups=groups,
                              minimum=minimum, maximum=maximum, bulkOpEn=bulkOpEn,
                              lowWarning=lowWarning, lowAlarm=lowAlarm,
                              highWarning=highWarning, highAlarm=highAlarm,
                              pollInterval=pollInterval,updateNotify=updateNotify,
                              guiGroup=guiGroup)

        # If numValues > 0 the bit size array must only have one entry and the total number of bits must be a multiple of the number of values
        if numValues != 0:
            self._nativeType = np.ndarray
            self._ndType = self._base.ndType
            self._typeStr = f'{self.ndType}({numValues},)'

            if len(bitSize) != 1:
                raise VariableError('BitSize array must have a length of one when numValues > 0')

            if valueBits > valueStride:
                raise VariableError(f'ValueBits {valueBits} is greater than valueStrude {valueStride}')

            if (numValues * valueStride) != sum(bitSize):
                raise VariableError(f'Total bitSize {sum(bitSize)} is not equal to multile of numValues {numValues} and valueStride {valueStride}')

            if self._ndType is None:
                raise VariableError(f'Invalid base type {self._base} with numValues = {numValues}')

        else:
            self._typeStr = self._base.name

        listData = VariableListData(numValues,valueBits,valueStride)

        # Setup C++ Base class
        rim.Variable.__init__(self,self._name,self._mode,self._minimum,self._maximum,
                              offset, bitOffset, bitSize, overlapEn, verify,
                              self._bulkOpEn, self._updateNotify, self._base, listData, retryCount)


    ##############################
    # Properties held by C++ class
    ##############################


    @property
    def numValues(self):
        return self._numValues()

    @property
    def valueBits(self):
        return self._valueBits()

    @property
    def valueStride(self):
        return self._valueStride()

    @property
    def retryCount(self):
        return self._retryCount()

    @pr.expose
    @property
    def varBytes(self):
        return self._varBytes()

    @pr.expose
    @property
    def offset(self):
        return self._offset()

    @pr.expose
    @property
    def overlapEn(self):
        return self._overlapEn()

    @pr.expose
    @property
    def bitSize(self):
        return self._bitSize()

    @pr.expose
    @property
    def bitOffset(self):
        return self._bitOffset()

    @pr.expose
    @property
    def verifyEn(self):
        return self._verifyEn()


    ########################
    # Local Properties
    ########################


    @pr.expose
    @property
    def address(self):
        return self._block.address

    @pr.expose
    @property
    def base(self):
        return self._base

    @pr.expose
    @property
    def bulkEn(self):
        return self._bulkOpEn

    @pr.expose
    def set(self, value, *, index=-1, write=True, verify=True, check=True):
        """
        Set the value and write to hardware if applicable
        Writes to hardware are blocking if check=True, otherwise non-blocking.
        A verify will be performed according to self.verifyEn if verify=True
        A verify will not be performed if verify=False
        An error will result in a logged exception.
        """
        try:

            # Set value to block
            self._set(value,index)

            if write:
                self._parent.writeBlocks(force=True, recurse=False, variable=self, index=index)
                if verify:
                    self._parent.verifyBlocks(recurse=False, variable=self)
                if check:
                    self._parent.checkBlocks(recurse=False, variable=self)

        except Exception as e:
            pr.logException(self._log,e)
            self._log.error("Error setting value '{}' to variable '{}' with type {}. Exception={}".format(value,self.path,self.typeStr,e))
            raise e

    @pr.expose
    def post(self, value, *, index=-1):
        """
        Set the value and write to hardware if applicable using a posted write.
        This method does not call through parent.writeBlocks(), but rather
        calls on self._block directly.
        """
        try:

            # Set value to block
            self._set(value,index)

            pr.startTransaction(self._block, type=rim.Post, forceWr=False, checkEach=True, variable=self, index=index)

        except Exception as e:
            pr.logException(self._log,e)
            self._log.error("Error posting value '{}' to variable '{}' with type {}".format(value,self.path,self.typeStr))
            raise e

    @pr.expose
    def get(self, *, index=-1, read=True, check=True):
        """
        Return the value after performing a read from hardware if applicable.
        Hardware read is blocking if check=True, otherwise non-blocking.
        An error will result in a logged exception.
        Listeners will be informed of the update.
        """
        try:
            if read:
                self._parent.readBlocks(recurse=False, variable=self, index=index)
                if check:
                    self._parent.checkBlocks(recurse=False, variable=self)

            return self._get(index)

        except Exception as e:
            pr.logException(self._log,e)
            self._log.error("Error reading value from variable '{}'".format(self.path))
            raise e

    @pr.expose
    def write(self, *, verify=True, check=True):
        """
        Force a write of the variable.
        Hardware write is blocking if check=True.
        A verify will be performed according to self.verifyEn if verify=True
        A verify will not be performed if verify=False
        An error will result in a logged exception
        """
        try:
            self._parent.writeBlocks(force=True, recurse=False, variable=self)
            if verify:
                self._parent.verifyBlocks(recurse=False, variable=self)
            if check:
                self._parent.checkBlocks(recurse=False, variable=self)

        except Exception as e:
            pr.logException(self._log,e)
            raise e

    def _parseDispValue(self, sValue):
        if self.disp == 'enum':
            return self.revEnum[sValue]
        else:
            return self._base.fromString(sValue)


class LocalVariable(BaseVariable):

    def __init__(self, *,
                 name,
                 value=None,
                 description='',
                 mode='RW',
                 disp='{}',
                 enum=None,
                 units=None,
                 hidden=False,
                 groups=None,
                 minimum=None,
                 maximum=None,
                 lowWarning=None,
                 lowAlarm=None,
                 highWarning=None,
                 highAlarm=None,
                 localSet=None,
                 localGet=None,
                 pollInterval=0,
                 updateNotify=True,
                 typeStr='Unknown',
                 bulkOpEn=True,
                 guiGroup=None):

        if value is None and localGet is None:
            raise VariableError(f'LocalVariable {self.path} without localGet() must specify value= argument in constructor')

        BaseVariable.__init__(self, name=name, description=description,
                              mode=mode, value=value, disp=disp,
                              enum=enum, units=units, hidden=hidden, groups=groups,
                              minimum=minimum, maximum=maximum, typeStr=typeStr,
                              lowWarning=lowWarning, lowAlarm=lowAlarm,
                              highWarning=highWarning, highAlarm=highAlarm,
                              pollInterval=pollInterval,updateNotify=updateNotify, bulkOpEn=bulkOpEn,
                              guiGroup=guiGroup)

        self._block = pr.LocalBlock(variable=self,localSet=localSet,localGet=localGet,value=self._default)

    @pr.expose
    def set(self, value, *, index=-1, write=True, verify=True, check=True):
        """
        Set the value and write to hardware if applicable
        Writes to hardware are blocking. An error will result in a logged exception.
        """
        self._log.debug("{}.set({})".format(self, value))

        try:

            # Set value to block
            self._block.set(self, value, index)

            if write:
                self._parent.writeBlocks(force=True, recurse=False, variable=self, index=index)
                self._parent.verifyBlocks(recurse=False, variable=self)
                self._parent.checkBlocks(recurse=False, variable=self)

        except Exception as e:
            pr.logException(self._log,e)
            self._log.error("Error setting value '{}' to variable '{}' with type {}. Exception={}".format(value,self.path,self.typeStr,e))
            raise e

    @pr.expose
    def post(self,value, *, index=-1):
        """
        Set the value and write to hardware if applicable using a posted write.
        This method does not call through parent.writeBlocks(), but rather
        calls on self._block directly.
        """
        self._log.debug("{}.post({})".format(self, value))

        try:
            self._block.set(self, value, index)

            pr.startTransaction(self._block, type=rim.Post, forceWr=False, checkEach=True, variable=self, index=index)

        except Exception as e:
            pr.logException(self._log,e)
            self._log.error("Error posting value '{}' to variable '{}' with type {}".format(value,self.path,self.typeStr))
            raise e

    @pr.expose
    def get(self, *, index=-1, read=True, check=True):
        """
        Return the value after performing a read from hardware if applicable.
        Hardware read is blocking. An error will result in a logged exception.
        Listeners will be informed of the update.
        """
        try:
            if read:
                self._parent.readBlocks(recurse=False, variable=self, index=index)
                if check:
                    self._parent.checkBlocks(recurse=False, variable=self)

            return self._block.get(self,index)

        except Exception as e:
            pr.logException(self._log,e)
            self._log.error("Error reading value from variable '{}'".format(self.path))
            raise e

    def __get__(self):
        return self.get(read=False)

    def __iadd__(self, other):
        self._block._iadd(other)
        return self

    def __isub__(self, other):
        self._block._isub(other)
        return self

    def __imul__(self, other):
        self._block._imul(other)
        return self

    def __imatmul__(self, other):
        self._block._imatmul(other)
        return self

    def __itruediv__(self, other):
        self._block._itruediv(other)
        return self

    def __ifloordiv__(self, other):
        self._block._ifloordiv(other)
        return self

    def __imod__(self, other):
        self._block._imod(other)
        return self

    def __ipow__(self, other):
        self._block._ipow(other)
        return self

    def __ilshift__(self, other):
        self._block._ilshift(other)
        return self

    def __irshift__(self, other):
        self._block._irshift(other)
        return self

    def __iand__(self, other):
        self._block._iand(other)
        return self

    def __ixor__(self, other):
        self._block._ixor(other)
        return self

    def __ior__(self, other):
        self._block._ior(other)
        return self

class LinkVariable(BaseVariable):

    def __init__(self, *,
                 name,
                 variable=None,
                 dependencies=None,
                 linkedSet=None,
                 linkedGet=None,
                 **kwargs): # Args passed to BaseVariable

        # Set and get functions
        self._linkedGet = linkedGet
        self._linkedSet = linkedSet

        if variable is not None:
            # If directly linked to a variable, use it's value and set by defualt
            # for linkedGet and linkedSet unless overridden
            self._linkedGet = linkedGet if linkedGet else variable.get
            self._linkedSet = linkedSet if linkedSet else variable.set

            # Search the kwargs for overridden properties, otherwise the properties from the linked variable will be used
            args = ['disp', 'enum', 'units', 'minimum', 'maximum']
            for arg in args:
                if arg not in kwargs:
                    kwargs[arg] = getattr(variable, arg)

        # Why not inhertit mode from link variable?
        if not self._linkedSet:
            kwargs['mode'] = 'RO'
        if not self._linkedGet:
            kwargs['mode'] = 'WO'

        # Wrap linked get and set functions
        self._linkedGetWrap = pr.functionWrapper(function=self._linkedGet, callArgs=['dev', 'var', 'read', 'index', 'check'])
        self._linkedSetWrap = pr.functionWrapper(function=self._linkedSet, callArgs=['dev', 'var', 'value', 'write', 'index', 'verify', 'check'])

        # Call super constructor
        BaseVariable.__init__(self, name=name, **kwargs)

        # Dependency tracking
        if variable is not None:
            # Add the directly linked variable as a dependency
            self.addDependency(variable)

        if dependencies is not None:
            for d in dependencies:
                self.addDependency(d)

        self.__depBlocks = []

    def __getitem__(self, key):
        # Allow dependencies to be accessed as indices of self
        return self.dependencies[key]

    @pr.expose
    def set(self, value, *, write=True, index=-1, verify=True, check=True):
        try:
            self._linkedSetWrap(function=self._linkedSet, dev=self.parent, var=self, value=value, write=write, index=index, verify=verify, check=check)
        except Exception as e:
            pr.logException(self._log,e)
            self._log.error("Error setting link variable '{}'".format(self.path))
            raise e

    @pr.expose
    def get(self, read=True, index=-1, check=True):
        try:
            return self._linkedGetWrap(function=self._linkedGet, dev=self.parent, var=self, read=read, index=index, check=check)
        except Exception as e:
            pr.logException(self._log,e)
            self._log.error("Error getting link variable '{}'".format(self.path))
            raise e


    def __getBlocks(self):
        b = []
        for d in self.dependencies:
            if isinstance(d, LinkVariable):
                b.extend(d.__getBlocks())
            elif hasattr(d, '_block') and d._block is not None:
                b.append(d._block)

        return b

    def _finishInit(self):
        super()._finishInit()
        self.__depBlocks = self.__getBlocks()

    @property
    def depBlocks(self):
        """ Return a list of Blocks that this LinkVariable depends on """
        return self.__depBlocks<|MERGE_RESOLUTION|>--- conflicted
+++ resolved
@@ -434,11 +434,7 @@
 
     @pr.expose
     def getDisp(self, read=True, index=-1):
-<<<<<<< HEAD
-        return (self.genDisp(self.get(read=read,index=index)))
-=======
         return self.genDisp(self.get(read=read,index=index))
->>>>>>> d90a89c5
 
     @pr.expose
     def valueDisp(self, index=-1): #, read=True, index=-1):
