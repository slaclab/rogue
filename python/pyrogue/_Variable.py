#-----------------------------------------------------------------------------
# Title      : PyRogue base module - Variable Class
#-----------------------------------------------------------------------------
# This file is part of the rogue software platform. It is subject to
# the license terms in the LICENSE.txt file found in the top-level directory
# of this distribution and at:
#    https://confluence.slac.stanford.edu/display/ppareg/LICENSE.html.
# No part of the rogue software platform, including this file, may be
# copied, modified, propagated, or distributed except according to the terms
# contained in the LICENSE.txt file.
#-----------------------------------------------------------------------------
import pyrogue as pr
import rogue.interfaces.memory as rim
import threading
import re
import time
import shlex
import numpy as np
import ast
import sys
from collections import OrderedDict as odict
from collections.abc import Iterable


class VariableError(Exception):
    """ """
    pass


def VariableWait(varList, testFunction, timeout=0):
    """
    Wait for a number of variable conditions to be true.
    Pass a variable or list of variables, and a test function.
    The test function is passed a dictionary containing the current
    variableValue state index by variable path
    i.e. w = VariableWait([root.device.var1,root.device.var2],
                          lambda varValues: varValues['root.device.var1'].value >= 10 and \
                                            varValues['root.device.var1'].value >= 20)

    Parameters
    ----------
    varList :

    testFunction :

    timeout : int
         (Default value = 0)

    Returns
    -------

    """

    # Container class
    class varStates(object):
        """




        """

        def __init__(self):
            self.vlist  = odict()
            self.cv     = threading.Condition()

        # Method to handle variable updates callback
        def varUpdate(self,path,varValue):
            """


            Parameters
            ----------
            path :

            varValue :


            Returns
            -------
            ret

            """
            with self.cv:
                if path in self.vlist:
                    self.vlist[path] = varValue
                    self.cv.notify()

    # Convert single variable to a list
    if not isinstance(varList,list):
        varList = [varList]

    # Setup tracking
    states = varStates()

    # Add variable to list and register handler
    with states.cv:
        for v in varList:
            v.addListener(states.varUpdate)
            states.vlist[v.path] = v.getVariableValue(read=False)

    # Go into wait loop
    ret    = False
    start  = time.time()

    with states.cv:

        # Check current state
        ret = testFunction(list(states.vlist.values()))

        # Run until timeout or all conditions have been met
        while (not ret) and ((timeout == 0) or ((time.time()-start) < timeout)):
            states.cv.wait(0.5)
            ret = testFunction(list(states.vlist.values()))

        # Cleanup
        for v in varList:
            v.delListener(states.varUpdate)

    return ret


class VariableValue(object):
    """ """
    def __init__(self, var, read=False):
        self.value     = var.get(read=read)
        self.valueDisp = var.genDisp(self.value)
        self.disp      = var.disp
        self.enum      = var.enum

        self.status, self.severity = var._alarmState(self.value)

    def __repr__(self):
        return f'{str(self.__class__)}({self.__dict__})'


class VariableListData(object):
    """ """
    def __init__(self, numValues, valueBits, valueStride):
        self.numValues   = numValues
        self.valueBits   = valueBits
        self.valueStride = valueStride

    def __repr__(self):
        return f'{self.__class__}({self.__dict__})'



class BaseVariable(pr.Node):
    """
    Documentation string for __init__ goes here
    (under the 'class' definition)

    Fill in the paremeters.
    """

    PROPS = ['name', 'path', 'mode', 'typeStr', 'enum',
             'disp', 'precision', 'units', 'minimum', 'maximum',
             'nativeType', 'ndType', 'updateNotify',
             'hasAlarm', 'lowWarning', 'highWarning', 'lowAlarm',
             'highAlarm', 'alarmStatus', 'alarmSeverity', 'pollInterval']

    def __init__(self, *,
                 name,
                 description='',
                 mode='RW',
                 value=None,
                 disp='{}',
                 enum=None,
                 units=None,
                 hidden=False,
                 groups=None,
                 minimum=None,
                 maximum=None,
                 lowWarning=None,
                 lowAlarm=None,
                 highWarning=None,
                 highAlarm=None,
                 pollInterval=0,
                 updateNotify=True,
                 typeStr='Unknown',
                 bulkOpEn=True,
                 offset=0,
                 guiGroup=None):

        # Public Attributes
        self._bulkOpEn      = bulkOpEn
        self._updateNotify  = updateNotify
        self._mode          = mode
        self._units         = units
        self._minimum       = minimum
        self._maximum       = maximum
        self._lowWarning    = lowWarning
        self._lowAlarm      = lowAlarm
        self._highWarning   = highWarning
        self._highAlarm     = highAlarm
        self._default       = value
        self._typeStr       = typeStr
        self._block         = None
        self._pollInterval  = pollInterval
        self._nativeType    = None
        self._ndType        = None
        self._listeners     = []
        self.__functions    = []
        self.__dependencies = []

        # Build enum if specified
        self._disp = disp
        self._enum = enum

        if isinstance(disp, dict):
            self._enum = disp
        elif isinstance(disp, list):
            self._enum = {k:str(k) for k in disp}
        elif type(value) == bool and enum is None:
            self._enum = {False: 'False', True: 'True'}

        if self._enum is not None:
            self._disp = 'enum'

        # Create inverted enum
        self._revEnum = None
        if self._enum is not None:
            self._revEnum = {v:k for k,v in self._enum.items()}

        # Auto determine types
        if value is not None:
            self._nativeType = type(value)

            if self._enum is not None and (self._nativeType is np.ndarray or self._nativeType is list or self._nativeType is dict):
                raise VariableError(f"Invalid use of enum with value of type {self._nativeType}")

            if self._nativeType is np.ndarray:
                self._ndType = value.dtype
                self._typeStr = f'{value.dtype}{value.shape}'

            elif self._typeStr == 'Unknown':
                self._typeStr = value.__class__.__name__

        # Check modes
        if (self._mode != 'RW') and (self._mode != 'RO') and \
           (self._mode != 'WO'):
            raise VariableError(f'Invalid variable mode {self._mode}. Supported: RW, RO, WO')


        # Call super constructor
        pr.Node.__init__(self, name=name, description=description, hidden=hidden, groups=groups, guiGroup=guiGroup)


    @pr.expose
    @property
    def enum(self):
        """ """
        return self._enum

    @property
    def enumYaml(self):
        """ """
        return pr.dataToYaml(self._enum)

    @pr.expose
    @property
    def revEnum(self):
        """ """
        return self._revEnum

    @pr.expose
    @property
    def typeStr(self):
        """ """
        if self._typeStr == 'Unknown':
            v = self.value()
            if self.nativeType is np.ndarray:
                self._typeStr = f'{v.dtype}{v.shape}'
            else:
                self._typeStr = v.__class__.__name__
        return self._typeStr

    @pr.expose
    @property
    def disp(self):
        """ """
        return self._disp

    @pr.expose
    @property
    def precision(self):
        """ """
        if self.nativeType is float or self.nativeType is np.ndarray:
            res = re.search(r':([0-9])\.([0-9]*)f',self._disp)
            try:
                return int(res[2])
            except Exception:
                return 8
        else:
            return 0

    @pr.expose
    @property
    def mode(self):
        """ """
        return self._mode

    @pr.expose
    @property
    def units(self):
        """ """
        return self._units

    @pr.expose
    @property
    def minimum(self):
        """ """
        return self._minimum

    @pr.expose
    @property
    def maximum(self):
        """ """
        return self._maximum


    @pr.expose
    @property
    def hasAlarm(self):
        """ """
        return (self._lowWarning is not None or self._lowAlarm is not None or self._highWarning is not None or self._highAlarm is not None)

    @pr.expose
    @property
    def lowWarning(self):
        """ """
        return self._lowWarning

    @pr.expose
    @property
    def lowAlarm(self):
        """ """
        return self._lowAlarm

    @pr.expose
    @property
    def highWarning(self):
        """ """
        return self._highWarning

    @pr.expose
    @property
    def highAlarm(self):
        """ """
        return self._highAlarm

    @pr.expose
    @property
    def alarmStatus(self):
        """ """
        stat,sevr = self._alarmState(self.value())
        return stat

    @pr.expose
    @property
    def alarmSeverity(self):
        """ """
        stat,sevr = self._alarmState(self.value())
        return sevr

    def properties(self):
        d = odict()
        d['value'] = self.value()
        d['valueDisp'] = self.valueDisp()
        d['class'] = self.__class__.__name__

        for p in self.PROPS:
            d[p] = getattr(self, p)
        return d

    def addDependency(self, dep):
        """


        Parameters
        ----------
        dep :


        Returns
        -------

        """
        if dep not in self.__dependencies:
            self.__dependencies.append(dep)
            dep.addListener(self)

    @pr.expose
    @property
    def pollInterval(self):
        """ """
        return self._pollInterval

    @pollInterval.setter
    def pollInterval(self, interval):
        print()
        print('=========== Deprecation Warming ===============')
        print(f'Called {self.path}.pollInterval = {interval}')
        print('This way of setting the poll interval is deprecated')
        print(f'Use {self.path}.setPollInterval({interval}) instead')
        self._pollInterval = interval
        self._updatePollInterval()

    @pr.expose
    def setPollInterval(self, interval):
        print(f'{self.path}.setPollInterval({interval})')
        self._pollInterval = interval
        self._updatePollInterval()


    @pr.expose
    @property
    def lock(self):
        """ """
        if self._block is not None:
            return self._block._lock
        else:
            return None

    @pr.expose
    @property
    def updateNotify(self):
        """ """
        return self._updateNotify

    @property
    def dependencies(self):
        """ """
        return self.__dependencies

    def addListener(self, listener):
        """
        Add a listener Variable or function to call when variable changes.
        This is useful when chaining variables together. (ADC conversions, etc)
        The variable and value class are passed as an arg: func(path,varValue)

        Parameters
        ----------
        listener :


        Returns
        -------

        """
        if isinstance(listener, BaseVariable):
            if listener not in self._listeners:
                self._listeners.append(listener)
        else:
            if listener not in self.__functions:
                self.__functions.append(listener)

    def _addListenerCpp(self, func):
        self.addListener(lambda path, varValue: func(path, varValue.valueDisp))

    def delListener(self, listener):
        """
        Remove a listener Variable or function

        Parameters
        ----------
        listener :


        Returns
        -------

        """
        if listener in self.__functions:
            self.__functions.remove(listener)

    @pr.expose
    def set(self, value, *, index=-1, write=True, verify=True, check=True):
        """
        Set the value and write to hardware if applicable
        Writes to hardware are blocking. An error will result in a logged exception.

        Parameters
        ----------
        value :

            * :

        index : int
             (Default value = -1)
        write : bool
             (Default value = True)
        verify : bool
             (Default value = True)
        check : bool
             (Default value = True)

        Returns
        -------

        """
        pass

    @pr.expose
    def post(self, value, *, index=-1):
        """
        Set the value and write to hardware if applicable using a posted write.
        This method does not call through parent.writeBlocks(), but rather
        calls on self._block directly.

        Parameters
        ----------
        value :

            * :

        index : int
             (Default value = -1)

        Returns
        -------

        """
        pass

    @pr.expose
    def get(self, *, index=-1, read=True, check=True):
        """
        Return the value after performing a read from hardware if applicable.
        Hardware read is blocking. An error will result in a logged exception.
        Listeners will be informed of the update.

        Parameters
        ----------
        * :

        index : int
             (Default value = -1)
        read : bool
             (Default value = True)
        check : bool
             (Default value = True)

        Returns
        -------

        """
        return None

    @pr.expose
    def write(self, *, verify=True, check=True):
        """
        Force a write of the variable.

        Parameters
        ----------
        * :

        verify : bool
             (Default value = True)
        check : bool
             (Default value = True)

        Returns
        -------

        """
        pass

    @pr.expose
    def getVariableValue(self,read=True):
        """
        Return the value after performing a read from hardware if applicable.
        Hardware read is blocking. An error will result in a logged exception.
        Listeners will be informed of the update.

        Parameters
        ----------
        read : bool
             (Default value = True)

        Returns
        -------
        type
            Hardware read is blocking. An error will result in a logged exception.
            Listeners will be informed of the update.

        """
        return VariableValue(self,read=read)

    @pr.expose
    def value(self, index=-1):
        """ """
        return self.get(read=False, index=index)

    @pr.expose
    def genDisp(self, value, *, useDisp=None):
        """


        Parameters
        ----------
        value :


        Returns
        -------

        """
        try:

<<<<<<< HEAD
            if useDisp is None:
                useDisp=self.disp
=======
            if useDisp == '':
                return ''
>>>>>>> 1c66138f

            if isinstance(value,np.ndarray):
                return np.array2string(value,
                                       separator=', ',
                                       formatter={'all':useDisp.format},
                                       threshold=sys.maxsize,
                                       max_line_width=1000)

            elif useDisp == 'enum':
                if value in self.enum:
                    return self.enum[value]
                else:
                    self._log.warning("Invalid enum value {} in variable '{}'".format(value,self.path))
                    return f'INVALID: {value}'
            else:
                return useDisp.format(value)

        except Exception as e:
            pr.logException(self._log,e)
            self._log.error(f"Error generating disp for value {value} with type {type(value)} in variable {self.path}")
            raise e

    @pr.expose
    def getDisp(self, read=True, index=-1):
        """


        Parameters
        ----------
        read : bool
             (Default value = True)
        index : int
             (Default value = -1)

        Returns
        -------

        """
        return self.genDisp(self.get(read=read,index=index))

    @pr.expose
    def valueDisp(self, index=-1): #, read=True, index=-1):
        """


        Parameters
        ----------
        read : bool
             (Default value = True)
        index : int
             (Default value = -1)

        Returns
        -------

        """
        return self.getDisp(read=False, index=index)

    @pr.expose
    def parseDisp(self, sValue):
        """


        Parameters
        ----------
        sValue :


        Returns
        -------

        """
        try:
            if not isinstance(sValue,str):
                return sValue
            elif self.nativeType is np.ndarray:
                return np.array(ast.literal_eval(sValue),self._ndType)
            elif self.disp == 'enum':
                return self.revEnum[sValue]
            elif self.nativeType is str:
                return sValue
            else:
                return ast.literal_eval(sValue)

        except Exception as e:
            msg = "Invalid value {} for variable {} with type {}: {}".format(sValue,self.name,self.nativeType,e)
            self._log.error(msg)
            raise VariableError(msg)

    @pr.expose
    def setDisp(self, sValue, write=True, index=-1):
        """


        Parameters
        ----------
        sValue :

        write : bool
             (Default value = True)
        index : int
             (Default value = -1)

        Returns
        -------

        """
        self.set(self.parseDisp(sValue), write=write, index=index)

    @property
    def nativeType(self):
        """ """
        if self._nativeType is None:
            v = self.value()
            self._nativeType = type(v)

            if self._nativeType is np.ndarray:
                self._ndType = v.dtype

        return self._nativeType

    @property
    def ndType(self):
        """ """
        if self._ndType is None:
            _ = self.nativeType
        return self._ndType

    @property
    def ndTypeStr(self):
        """ """
        return str(self.ndType)

    def _setDefault(self):
        """ """
        if self._default is not None:
            self.setDisp(self._default, write=False)

    def _updatePollInterval(self):
        """ """
        if self.root is not None and self.root._pollQueue is not None:
            self.root._pollQueue.updatePollInterval(self)

    def _finishInit(self):
        """ """
        # Set the default value but dont write
        self._setDefault()
        self._updatePollInterval()

    def _setDict(self,d,writeEach,modes,incGroups,excGroups,keys):
        """


        Parameters
        ----------
        d :

        writeEach :

        modes :

        incGroups :

        excGroups :

        keys :


        Returns
        -------

        """

        # If keys is not none, it should only contain one entry
        # and the variable should be a list variable
        if keys is not None:

            if len(keys) != 1 or (self.nativeType is not list and self.nativeType is not np.ndarray):
                self._log.error(f"Entry {self.name} with key {keys} not found")

            elif self._mode in modes:
                if keys[0] == '*' or keys[0] == ':':
                    for i in range(self._numValues()):
                        self.setDisp(d, write=writeEach, index=i)
                else:
                    idxSlice = eval(f'[i for i in range(self._numValues())][{keys[0]}]')

                    # Single entry item
                    if ':' not in keys[0]:
                        self.setDisp(d, write=writeEach, index=idxSlice[0])

                    # Multi entry item
                    else:
                        if isinstance(d,str):
                            s = shlex.shlex(" " + d.lstrip('[').rstrip(']') + " ",posix=True)
                            s.whitespace_split=True
                            s.whitespace=','
                        else:
                            s = d

                        for val,i in zip(s,idxSlice):
                            self.setDisp(val.strip(), write=writeEach, index=i)

        # Standard set
        elif self._mode in modes:
            self.setDisp(d,writeEach)

    def _getDict(self, modes=['RW', 'RO', 'WO'], incGroups=None, excGroups=None, properties=False):
        """


        Parameters
        ----------
        modes :

        incGroups :

        excGroups :


        Returns
        -------

        """
        if self._mode in modes:
            if properties is False:
                return VariableValue(self)
            else:
                return self.properties()
        else:
            return None


    def _queueUpdate(self):
        """ """
        self._root._queueUpdates(self)

        for var in self._listeners:
            var._queueUpdate()

    def _doUpdate(self):
        """ """
        val = VariableValue(self)

        for func in self.__functions:
            func(self.path,val)

        return val

    def _alarmState(self,value):
        """


        Parameters
        ----------
        value :


        Returns
        -------
        type


        """

        if isinstance(value,list) or isinstance(value,dict):
            return 'None','None'

        if (self.hasAlarm is False):
            return "None", "None"

        elif (self._lowAlarm  is not None and value < self._lowAlarm):
            return 'AlarmLoLo', 'AlarmMajor'

        elif (self._highAlarm  is not None and value > self._highAlarm):
            return 'AlarmHiHi', 'AlarmMajor'

        elif (self._lowWarning  is not None and value < self._lowWarning):
            return 'AlarmLow', 'AlarmMinor'

        elif (self._highWarning is not None and value > self._highWarning):
            return 'AlarmHigh', 'AlarmMinor'

        else:
            return 'Good','Good'

    def _genDocs(self,file):
        """

        Parameters
        ----------
        file :


        Returns
        -------

        """
        print(f".. topic:: {self.path}",file=file)

        print('',file=file)
        print(pr.genDocDesc(self.description,4),file=file)
        print('',file=file)

        print(pr.genDocTableHeader(['Field','Value'],4,100),file=file)

        for a in ['name', 'path', 'enum',
                 'typeStr', 'disp', 'precision', 'mode', 'units', 'minimum',
                 'maximum', 'lowWarning', 'lowAlarm', 'highWarning',
                 'highAlarm', 'alarmStatus', 'alarmSeverity']:

            astr = str(getattr(self,a))

            if astr != 'None':
                print(pr.genDocTableRow([a,astr],4,100),file=file)


class RemoteVariable(BaseVariable,rim.Variable):
    """ """

    PROPS = BaseVariable.PROPS + [
        'address', 'overlapEn', 'offset', 'bitOffset', 'bitSize',
        'verifyEn', 'numValues', 'valueBits', 'valueStride', 'retryCount',
        'varBytes', 'bulkEn']

    def __init__(self, *,
                 name,
                 description='',
                 mode='RW',
                 value=None,
                 disp=None,
                 enum=None,
                 units=None,
                 hidden=False,
                 groups=None,
                 minimum=None,
                 maximum=None,
                 lowWarning=None,
                 lowAlarm=None,
                 highWarning=None,
                 highAlarm=None,
                 base=pr.UInt,
                 offset=None,
                 numValues=0,
                 valueBits=0,
                 valueStride=0,
                 bitSize=32,
                 bitOffset=0,
                 pollInterval=0,
                 updateNotify=True,
                 overlapEn=False,
                 bulkOpEn=True,
                 verify=True,
                 retryCount=0,
                 guiGroup=None):

        if disp is None:
            disp = base.defaultdisp

        self._block = None

        # Convert the address parameters into lists
        addrParams = [offset, bitOffset, bitSize] # Make a copy
        addrParams = [list(x) if isinstance(x, Iterable) else [x] for x in addrParams] # convert to lists
        length = max((len(x) for x in addrParams))
        addrParams = [x*length if len(x)==1 else x for x in addrParams] # Make single element lists as long as max
        offset, bitOffset, bitSize = addrParams # Assign back

        # Verify the the list lengths match
        if len(offset) != len(bitOffset) != len(bitSize):
            raise VariableError('Lengths of offset: {}, bitOffset: {}, bitSize {} must match'.format(offset, bitOffset, bitSize))

        # Check for invalid values
        if 0 in bitSize:
            raise VariableError('BitSize of 0 is invalid')

        # Normalize bitOffsets relative to the smallest offset
        baseAddr = min(offset)
        bitOffset = [x+((y-baseAddr)*8) for x,y in zip(bitOffset, offset)]
        offset = baseAddr

        if isinstance(base, pr.Model):
            self._base = base
        elif numValues != 0:
            self._base = base(valueBits)
        else:
            self._base = base(sum(bitSize))

        # Apply default min and max
        if minimum is None or (self._base.minValue() is not None and minimum < self._base.minValue()):
            minimum = self._base.minValue()

        if maximum is None or (self._base.maxValue() is not None and maximum > self._base.maxValue()):
            maximum = self._base.maxValue()

        BaseVariable.__init__(self, name=name, description=description,
                              mode=mode, value=value, disp=disp,
                              enum=enum, units=units, hidden=hidden, groups=groups,
                              minimum=minimum, maximum=maximum, bulkOpEn=bulkOpEn,
                              lowWarning=lowWarning, lowAlarm=lowAlarm,
                              highWarning=highWarning, highAlarm=highAlarm,
                              pollInterval=pollInterval,updateNotify=updateNotify,
                              guiGroup=guiGroup)

        # If numValues > 0 the bit size array must only have one entry and the total number of bits must be a multiple of the number of values
        if numValues != 0:
            self._nativeType = np.ndarray
            self._ndType = self._base.ndType
            self._typeStr = f'{self.ndType}({numValues},)'

            if len(bitSize) != 1:
                raise VariableError('BitSize array must have a length of one when numValues > 0')

            if valueBits > valueStride:
                raise VariableError(f'ValueBits {valueBits} is greater than valueStrude {valueStride}')

            if (numValues * valueStride) != sum(bitSize):
                raise VariableError(f'Total bitSize {sum(bitSize)} is not equal to multile of numValues {numValues} and valueStride {valueStride}')

            if self._ndType is None:
                raise VariableError(f'Invalid base type {self._base} with numValues = {numValues}')

        else:
            self._typeStr = self._base.name

        listData = VariableListData(numValues,valueBits,valueStride)

        # Setup C++ Base class
        rim.Variable.__init__(self,self._name,self._mode,self._minimum,self._maximum,
                              offset, bitOffset, bitSize, overlapEn, verify,
                              self._bulkOpEn, self._updateNotify, self._base, listData, retryCount)


    ##############################
    # Properties held by C++ class
    ##############################


    @pr.expose
    @property
    def address(self):
        return self._block.address

    @property
    def numValues(self):
        return self._numValues()

    @property
    def valueBits(self):
        return self._valueBits()

    @property
    def valueStride(self):
        return self._valueStride()

    @property
    def retryCount(self):
        return self._retryCount()

    @pr.expose
    @property
    def varBytes(self):
        """ """
        return self._varBytes()

    @pr.expose
    @property
    def offset(self):
        """ """
        return self._offset()

    @pr.expose
    @property
    def overlapEn(self):
        """ """
        return self._overlapEn()

    @pr.expose
    @property
    def bitSize(self):
        """ """
        return self._bitSize()

    @pr.expose
    @property
    def bitOffset(self):
        """ """
        return self._bitOffset()

    @pr.expose
    @property
    def verifyEn(self):
        """ """
        return self._verifyEn()


    ########################
    # Local Properties
    ########################


    @pr.expose
    @property
    def base(self):
        """ """
        return self._base

    @pr.expose
    @property
    def bulkEn(self):
        """ """
        return self._bulkOpEn

    @pr.expose
    def set(self, value, *, index=-1, write=True, verify=True, check=True):
        """
        Set the value and write to hardware if applicable
        Writes to hardware are blocking if check=True, otherwise non-blocking.
        A verify will be performed according to self.verifyEn if verify=True
        A verify will not be performed if verify=False
        An error will result in a logged exception.

        Parameters
        ----------
        value :

            * :

        index : int
             (Default value = -1)
        write : bool
             (Default value = True)
        verify : bool
             (Default value = True)
        check : bool
             (Default value = True)

        Returns
        -------

        """
        try:

            # Set value to block
            self._set(value,index)

            if write:
                self._parent.writeBlocks(force=True, recurse=False, variable=self, index=index)
                if verify:
                    self._parent.verifyBlocks(recurse=False, variable=self)
                if check:
                    self._parent.checkBlocks(recurse=False, variable=self)

        except Exception as e:
            pr.logException(self._log,e)
            self._log.error("Error setting value '{}' to variable '{}' with type {}. Exception={}".format(value,self.path,self.typeStr,e))
            raise e

    @pr.expose
    def post(self, value, *, index=-1):
        """
        Set the value and write to hardware if applicable using a posted write.
        This method does not call through parent.writeBlocks(), but rather
        calls on self._block directly.

        Parameters
        ----------
        value :

            * :

        index : int
             (Default value = -1)

        Returns
        -------

        """
        try:

            # Set value to block
            self._set(value,index)

            pr.startTransaction(self._block, type=rim.Post, forceWr=False, checkEach=True, variable=self, index=index)

        except Exception as e:
            pr.logException(self._log,e)
            self._log.error("Error posting value '{}' to variable '{}' with type {}".format(value,self.path,self.typeStr))
            raise e

    @pr.expose
    def get(self, *, index=-1, read=True, check=True):
        """


        Parameters
        ----------
            * :

        index : int
             (Default value = -1)
        read : bool
             (Default value = True)
        check : bool
             (Default value = True)

        Returns
        -------
        type
            Hardware read is blocking if check=True, otherwise non-blocking.
            An error will result in a logged exception.
            Listeners will be informed of the update.

        """
        try:
            if read:
                self._parent.readBlocks(recurse=False, variable=self, index=index)
                if check:
                    self._parent.checkBlocks(recurse=False, variable=self)

            return self._get(index)

        except Exception as e:
            pr.logException(self._log,e)
            self._log.error("Error reading value from variable '{}'".format(self.path))
            raise e

    @pr.expose
    def write(self, *, verify=True, check=True):
        """
        Force a write of the variable.
        Hardware write is blocking if check=True.
        A verify will be performed according to self.verifyEn if verify=True
        A verify will not be performed if verify=False
        An error will result in a logged exception

        Parameters
        ----------
             * :

        verify : bool
             (Default value = True)
        check : bool
             (Default value = True)

        Returns
        -------

        """
        try:
            self._parent.writeBlocks(force=True, recurse=False, variable=self)
            if verify:
                self._parent.verifyBlocks(recurse=False, variable=self)
            if check:
                self._parent.checkBlocks(recurse=False, variable=self)

        except Exception as e:
            pr.logException(self._log,e)
            raise e

    def _parseDispValue(self, sValue):
        """


        Parameters
        ----------
        sValue :


        Returns
        -------

        """
        if self.disp == 'enum':
            return self.revEnum[sValue]
        else:
            return self._base.fromString(sValue)

    def _genDocs(self,file):
        """

        Parameters
        ----------
        file :


        Returns
        -------

        """
        BaseVariable._genDocs(self,file)

        for a in ['offset', 'numValues', 'bitSize', 'bitOffset', 'verify', 'varBytes']:
            astr = str(getattr(self,a))

            if astr != 'None':
                print(pr.genDocTableRow([a,astr],4,100),file=file)


class LocalVariable(BaseVariable):
    """ """

    def __init__(self, *,
                 name,
                 value=None,
                 description='',
                 mode='RW',
                 disp='{}',
                 enum=None,
                 units=None,
                 hidden=False,
                 groups=None,
                 minimum=None,
                 maximum=None,
                 lowWarning=None,
                 lowAlarm=None,
                 highWarning=None,
                 highAlarm=None,
                 localSet=None,
                 localGet=None,
                 pollInterval=0,
                 updateNotify=True,
                 typeStr='Unknown',
                 bulkOpEn=True,
                 guiGroup=None):

        if value is None and localGet is None:
            raise VariableError(f'LocalVariable {self.path} without localGet() must specify value= argument in constructor')

        BaseVariable.__init__(self, name=name, description=description,
                              mode=mode, value=value, disp=disp,
                              enum=enum, units=units, hidden=hidden, groups=groups,
                              minimum=minimum, maximum=maximum, typeStr=typeStr,
                              lowWarning=lowWarning, lowAlarm=lowAlarm,
                              highWarning=highWarning, highAlarm=highAlarm,
                              pollInterval=pollInterval,updateNotify=updateNotify, bulkOpEn=bulkOpEn,
                              guiGroup=guiGroup)

        self._block = pr.LocalBlock(variable=self,localSet=localSet,localGet=localGet,value=self._default)

    @pr.expose
    def set(self, value, *, index=-1, write=True, verify=True, check=True):
        """
        Set the value and write to hardware if applicable
        Writes to hardware are blocking. An error will result in a logged exception.

        Parameters
        ----------
        value :

            * :

        index : int
             (Default value = -1)
        write : bool
             (Default value = True)
        verify : bool
             (Default value = True)
        check : bool
             (Default value = True)

        Returns
        -------

        """
        self._log.debug("{}.set({})".format(self, value))

        try:

            # Set value to block
            self._block.set(self, value, index)

            if write:
                self._parent.writeBlocks(force=True, recurse=False, variable=self, index=index)
                self._parent.verifyBlocks(recurse=False, variable=self)
                self._parent.checkBlocks(recurse=False, variable=self)

        except Exception as e:
            pr.logException(self._log,e)
            self._log.error("Error setting value '{}' to variable '{}' with type {}. Exception={}".format(value,self.path,self.typeStr,e))
            raise e

    @pr.expose
    def post(self,value, *, index=-1):
        """
        Set the value and write to hardware if applicable using a posted write.
        This method does not call through parent.writeBlocks(), but rather
        calls on self._block directly.

        Parameters
        ----------
        value :

        * :

        index : int
             (Default value = -1)

        Returns
        -------

        """
        self._log.debug("{}.post({})".format(self, value))

        try:
            self._block.set(self, value, index)

            pr.startTransaction(self._block, type=rim.Post, forceWr=False, checkEach=True, variable=self, index=index)

        except Exception as e:
            pr.logException(self._log,e)
            self._log.error("Error posting value '{}' to variable '{}' with type {}".format(value,self.path,self.typeStr))
            raise e

    @pr.expose
    def get(self, *, index=-1, read=True, check=True):
        """


        Parameters
        ----------
            * :

        index : int
             (Default value = -1)
        read : bool
             (Default value = True)
        check : bool
             (Default value = True)

        Returns
        -------
        type
            Hardware read is blocking. An error will result in a logged exception.
            Listeners will be informed of the update.

        """
        try:
            if read:
                self._parent.readBlocks(recurse=False, variable=self, index=index)
                if check:
                    self._parent.checkBlocks(recurse=False, variable=self)

            return self._block.get(self,index)

        except Exception as e:
            pr.logException(self._log,e)
            self._log.error("Error reading value from variable '{}'".format(self.path))
            raise e

    def __get__(self):
        return self.get(read=False)

    def __iadd__(self, other):
        self._block._iadd(other)
        return self

    def __isub__(self, other):
        self._block._isub(other)
        return self

    def __imul__(self, other):
        self._block._imul(other)
        return self

    def __imatmul__(self, other):
        self._block._imatmul(other)
        return self

    def __itruediv__(self, other):
        self._block._itruediv(other)
        return self

    def __ifloordiv__(self, other):
        self._block._ifloordiv(other)
        return self

    def __imod__(self, other):
        self._block._imod(other)
        return self

    def __ipow__(self, other):
        self._block._ipow(other)
        return self

    def __ilshift__(self, other):
        self._block._ilshift(other)
        return self

    def __irshift__(self, other):
        self._block._irshift(other)
        return self

    def __iand__(self, other):
        self._block._iand(other)
        return self

    def __ixor__(self, other):
        self._block._ixor(other)
        return self

    def __ior__(self, other):
        self._block._ior(other)
        return self

class LinkVariable(BaseVariable):
    """ """

    def __init__(self, *,
                 name,
                 variable=None,
                 dependencies=None,
                 linkedSet=None,
                 linkedGet=None,
                 **kwargs): # Args passed to BaseVariable

        # Set and get functions
        self._linkedGet = linkedGet
        self._linkedSet = linkedSet

        if variable is not None:
            # If directly linked to a variable, use it's value and set by defualt
            # for linkedGet and linkedSet unless overridden
            self._linkedGet = linkedGet if linkedGet else variable.get
            self._linkedSet = linkedSet if linkedSet else variable.set

            # Search the kwargs for overridden properties, otherwise the properties from the linked variable will be used
            args = ['disp', 'enum', 'units', 'minimum', 'maximum']
            for arg in args:
                if arg not in kwargs:
                    kwargs[arg] = getattr(variable, arg)

        # Why not inhertit mode from link variable?
        if not self._linkedSet:
            kwargs['mode'] = 'RO'
        if not self._linkedGet:
            kwargs['mode'] = 'WO'

        # Wrap linked get and set functions
        self._linkedGetWrap = pr.functionWrapper(function=self._linkedGet, callArgs=['dev', 'var', 'read', 'index', 'check'])
        self._linkedSetWrap = pr.functionWrapper(function=self._linkedSet, callArgs=['dev', 'var', 'value', 'write', 'index', 'verify', 'check'])

        # Call super constructor
        BaseVariable.__init__(self, name=name, **kwargs)

        # Dependency tracking
        if variable is not None:
            # Add the directly linked variable as a dependency
            self.addDependency(variable)

        if dependencies is not None:
            for d in dependencies:
                self.addDependency(d)

        self.__depBlocks = []

    def __getitem__(self, key):
        # Allow dependencies to be accessed as indices of self
        return self.dependencies[key]

    @pr.expose
    def set(self, value, *, write=True, index=-1, verify=True, check=True):
        """


        Parameters
        ----------
        value :

            * :

        write : bool
             (Default value = True)
        index : int
             (Default value = -1)
        verify : bool
             (Default value = True)
        check : bool
             (Default value = True)

        Returns
        -------

        """
        try:
            self._linkedSetWrap(function=self._linkedSet, dev=self.parent, var=self, value=value, write=write, index=index, verify=verify, check=check)
        except Exception as e:
            pr.logException(self._log,e)
            self._log.error("Error setting link variable '{}'".format(self.path))
            raise e

    @pr.expose
    def get(self, read=True, index=-1, check=True):
        """


        Parameters
        ----------
        read : bool
             (Default value = True)
        index : int
             (Default value = -1)
        check : bool
             (Default value = True)

        Returns
        -------

        """
        try:
            return self._linkedGetWrap(function=self._linkedGet, dev=self.parent, var=self, read=read, index=index, check=check)
        except Exception as e:
            pr.logException(self._log,e)
            self._log.error("Error getting link variable '{}'".format(self.path))
            raise e


    def __getBlocks(self):
        b = []
        for d in self.dependencies:
            if isinstance(d, LinkVariable):
                b.extend(d.__getBlocks())
            elif hasattr(d, '_block') and d._block is not None:
                b.append(d._block)

        return b

    def _finishInit(self):
        super()._finishInit()
        self.__depBlocks = self.__getBlocks()

    @property
    def depBlocks(self):
        """ Return a list of Blocks that this LinkVariable depends on """
        return self.__depBlocks

    @pr.expose
    @property
    def pollInterval(self):

        depIntervals = [dep.pollInterval for dep in self.dependencies if dep.pollInterval > 0]
        if len(depIntervals) == 0:
            return 0
        else:
            return min(depIntervals)<|MERGE_RESOLUTION|>--- conflicted
+++ resolved
@@ -610,13 +610,11 @@
         """
         try:
 
-<<<<<<< HEAD
             if useDisp is None:
                 useDisp=self.disp
-=======
+
             if useDisp == '':
                 return ''
->>>>>>> 1c66138f
 
             if isinstance(value,np.ndarray):
                 return np.array2string(value,
