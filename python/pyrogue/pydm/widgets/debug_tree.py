#-----------------------------------------------------------------------------
# Title      : PyRogue PyDM Debug Tree Widget
#-----------------------------------------------------------------------------
# This file is part of the rogue software platform. It is subject to
# the license terms in the LICENSE.txt file found in the top-level directory
# of this distribution and at:
#    https://confluence.slac.stanford.edu/display/ppareg/LICENSE.html.
# No part of the rogue software platform, including this file, may be
# copied, modified, propagated, or distributed except according to the terms
# contained in the LICENSE.txt file.
#-----------------------------------------------------------------------------
import pyrogue
import pyrogue.pydm.widgets
from pyrogue.pydm.data_plugins.rogue_plugin import nodeFromAddress
from pyrogue.pydm.widgets import PyRogueVariableLabel, PyRogueVariableLineEdit

from pydm.widgets.frame import PyDMFrame
from pydm.widgets import PyDMLabel, PyDMSpinbox, PyDMPushButton, PyDMEnumComboBox

from qtpy.QtCore import Property, Slot, QEvent
from qtpy.QtWidgets import QVBoxLayout, QHBoxLayout
from qtpy.QtWidgets import QTreeWidgetItem, QTreeWidget, QLabel
from qtpy.QtGui import QFontMetrics


class DebugDev(QTreeWidgetItem):

    def __init__(self,*, path, top, parent, dev, noExpand):
        QTreeWidgetItem.__init__(self,parent)
        self._top      = top
        self._parent   = parent
        self._dev      = dev
        self._dummy    = None
        self._path     = path
        self._groups   = {}

        if isinstance(parent,DebugDev):
            self._depth = parent._depth+1
        else:
            self._depth = 1

        w = PyDMLabel(parent=None, init_channel=self._path + '/name')
        w.showUnits             = False
        w.precisionFromPV       = False
        w.alarmSensitiveContent = False
        w.alarmSensitiveBorder  = False

        self._top._tree.setItemWidget(self,0,w)
        self.setToolTip(0,self._dev.description)

        w = PyDMPushButton(
            label='Read',
            pressValue=True,
            init_channel=self._path + '.ReadDevice')

        self._top._tree.setItemWidget(self, 4, w)


        if self._top._node == dev:
            self._parent.addTopLevelItem(self)
            self.setExpanded(True)
            self._setup(False)

        elif (not noExpand) and self._dev.expand:
            self._dummy = None
            self.setExpanded(True)
            self._setup(False)
        else:
            self._dummy = QTreeWidgetItem(self) # One dummy item to add expand control
            self.setExpanded(False)

    def _setup(self,noExpand):

        # Get dictionary of variables followed by commands
        lst = self._dev.variablesByGroup(incGroups=self._top._incGroups,
                                         excGroups=self._top._excGroups)


        lst.update(self._dev.commandsByGroup(incGroups=self._top._incGroups,
                                             excGroups=self._top._excGroups))

        # First create variables/commands
        for key,val in lst.items():
            if val.guiGroup is not None:
                if val.guiGroup not in self._groups:
                    self._groups[val.guiGroup] = DebugGroup(path=self._path, top=self._top, parent=self, name=val.guiGroup)

                self._groups[val.guiGroup].addNode(val)

            else:
                DebugHolder(path=self._path + '.' + val.name, top=self._top, parent=self, variable=val)
        # Then create devices
        for key,val in self._dev.devicesByGroup(incGroups=self._top._incGroups, excGroups=self._top._excGroups).items():

            if val.guiGroup is not None:
                if val.guiGroup not in self._groups:
                    self._groups[val.guiGroup] = DebugGroup(path=self._path, top=self._top, parent=self, name=val.guiGroup)

                self._groups[val.guiGroup].addNode(val)

            else:
                DebugDev(path=self._path + '.' + val.name, top=self._top, parent=self, dev=val, noExpand=noExpand)

    def _expand(self):
        if self._dummy is None:
            return

        self.removeChild(self._dummy)
        self._dummy = None
        self._setup(True)


class DebugGroup(QTreeWidgetItem):

    def __init__(self,*, path, top, parent, name):
        QTreeWidgetItem.__init__(self,parent)
        self._top      = top
        self._parent   = parent
        self._name     = name
        self._dummy    = None
        self._path     = path
        self._list     = []
        self._depth    = parent._depth+1

        self._lab = QLabel(parent=None, text=self._name)

        self._top._tree.setItemWidget(self,0,self._lab)
        self._dummy = QTreeWidgetItem(self) # One dummy item to add expand control
        self.setExpanded(False)

    def _setup(self):

        # Create variables
        for n in self._list:
            if n.isDevice:
                DebugDev(path=self._path + '.' + n.name,
                         top=self._top,
                         parent=self,
                         dev=n,
                         noExpand=True)
            elif n.isVariable or n.isCommand:
                DebugHolder(path=self._path + '.' + n.name,
                            top=self._top,
                            parent=self,
                            variable=n)

    def _expand(self):
        if self._dummy is None:
            return

        self.removeChild(self._dummy)
        self._dummy = None
        self._setup()

    def addNode(self,node):
        self._list.append(node)

def makeVariableViewWidget(parent):
    if parent._var.isCommand and not parent._var.arg:
        w = PyDMPushButton(label='Exec',
                           pressValue=1,
                           init_channel=parent._path + '/disp')

    elif parent._var.disp == 'enum' and parent._var.enum is not None and (parent._var.mode != 'RO' or parent._var.isCommand) and parent._var.typeStr != 'list':
        w = PyDMEnumComboBox(parent=None, init_channel=parent._path)
        w.alarmSensitiveContent = False
        w.alarmSensitiveBorder  = True
        w.installEventFilter(parent._top)

    elif parent._var.minimum is not None and parent._var.maximum is not None and parent._var.disp == '{}' and (parent._var.mode != 'RO' or parent._var.isCommand):
<<<<<<< HEAD
        w = PyDMSpinbox(parent=None, init_channel=self._path)
=======
        w = PyDMSpinbox(parent=None, init_channel=parent._path)
>>>>>>> 6ce3965e
        w.precision             = 0
        w.showUnits             = False
        w.precisionFromPV       = False
        w.alarmSensitiveContent = False
        w.alarmSensitiveBorder  = True
        w.showStepExponent      = False
        w.writeOnPress          = True
        w.installEventFilter(parent._top)

    elif parent._var.mode == 'RO' and not parent._var.isCommand:
        w = PyRogueVariableLabel(parent=None, init_channel=parent._path + '/disp')

    else:
        w = PyRogueVariableLineEdit(parent=None, init_channel=parent._path + '/disp')

    return w


class DebugHolder(QTreeWidgetItem):

    def __init__(self,*,path,top,parent,variable):
        QTreeWidgetItem.__init__(self,parent)
        self._top    = top
        self._parent = parent
        self._var    = variable
        self._path   = path
        self._depth  = parent._depth+1
        self._isCommand = False

        w = None

        w = PyDMLabel(parent=None, init_channel=self._path + '/name')
        w.showUnits             = False
        w.precisionFromPV       = False

        w.alarmSensitiveContent = False
        w.alarmSensitiveBorder  = True

        fm = QFontMetrics(w.font())
        label = self._path.split('.')[-1]
        width = int(fm.width(label) * 1.1)

        rightEdge = width + (self._top._tree.indentation() * self._depth)

        if rightEdge > self._top._colWidths[0]:
            self._top._colWidths[0] = rightEdge

        self._top._tree.setItemWidget(self,0,w)
        self.setToolTip(0,self._var.description)

        self.setText(1,self._var.mode)
        self.setText(2,self._var.typeStr)
        self.setToolTip(0,self._var.description)

        w = makeVariableViewWidget(self)

        if self._var.isCommand:
            self._top._tree.setItemWidget(self,4,w)
            width = fm.width('0xAAAAAAAA    ')
            if width > self._top._colWidths[4]:
                self._top._colWidths[4] = width
        else:
            self._top._tree.setItemWidget(self,3,w)
            width = fm.width('0xAAAAAAAA    ')
            if width > self._top._colWidths[3]:
                self._top._colWidths[3] = width


class DebugTree(PyDMFrame):
    def __init__(self, parent=None, init_channel=None, incGroups=None, excGroups=['Hidden']):
        PyDMFrame.__init__(self, parent, init_channel)

        self._node = None
        self._path = None

        self._incGroups = incGroups
        self._excGroups = excGroups
        self._tree      = None

        self._colWidths = [250,50,75,200,200]

    def connection_changed(self, connected):
        build = (self._node is None) and (self._connected != connected and connected is True)
        super(DebugTree, self).connection_changed(connected)

        if not build:
            return

        self._node = nodeFromAddress(self.channel)
        self._path = self.channel

        vb = QVBoxLayout()
        self.setLayout(vb)

        self._tree = QTreeWidget()
        vb.addWidget(self._tree)

        self._tree.setColumnCount(5)
        self._tree.setHeaderLabels(['Node','Mode','Type','Value', 'Command'])

        self._tree.itemExpanded.connect(self._expandCb)

        hb = QHBoxLayout()
        vb.addLayout(hb)

        if self._node.isinstance(pyrogue.Root):
            hb.addWidget(PyDMPushButton(label='Read All',
                                        pressValue=True,
                                        init_channel=self._path + '.ReadAll'))
        else:
            hb.addWidget(PyDMPushButton(label='Read Recursive',
                                        pressValue=True,
                                        init_channel=self._path + '.ReadDevice'))


        self.setUpdatesEnabled(False)
        DebugDev(path = self._path, top=self, parent=self._tree, dev=self._node, noExpand=False)
        self.setUpdatesEnabled(True)


    @Slot(QTreeWidgetItem)
    def _expandCb(self,item):
        self.setUpdatesEnabled(False)
        item._expand()
        self._tree.setColumnWidth(0,self._colWidths[0])
        self._tree.resizeColumnToContents(1)
        self._tree.resizeColumnToContents(2)
        self._tree.setColumnWidth(3,self._colWidths[3])
        self._tree.setColumnWidth(4,self._colWidths[4])
        self.setUpdatesEnabled(True)

    @Property(str)
    def incGroups(self):
        if self._incGroups is None or len(self._incGroups) == 0:
            return ''
        else:
            return ','.join(self._incGroups)

    @incGroups.setter
    def incGroups(self, value):
        if value == '':
            self._incGroups = None
        else:
            self._incGroups = value.split(',')

    @Property(str)
    def excGroups(self):
        if self._excGroups is None or len(self._excGroups) == 0:
            return ''
        else:
            return ','.join(self._excGroups)

    @excGroups.setter
    def excGroups(self, value):
        if value == '':
            self._excGroups = None
        else:
            self._excGroups = value.split(',')

    def eventFilter(self, obj, event):
        if event.type() == QEvent.Wheel:
            return True
        else:
            return False<|MERGE_RESOLUTION|>--- conflicted
+++ resolved
@@ -168,11 +168,7 @@
         w.installEventFilter(parent._top)
 
     elif parent._var.minimum is not None and parent._var.maximum is not None and parent._var.disp == '{}' and (parent._var.mode != 'RO' or parent._var.isCommand):
-<<<<<<< HEAD
-        w = PyDMSpinbox(parent=None, init_channel=self._path)
-=======
         w = PyDMSpinbox(parent=None, init_channel=parent._path)
->>>>>>> 6ce3965e
         w.precision             = 0
         w.showUnits             = False
         w.precisionFromPV       = False
