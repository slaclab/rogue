<<<<<<< HEAD
FROM ubuntu:18.04

# Install system tools
RUN apt-get update && apt-get install -y \
    wget \
    git \
    cmake \
    python3 \
    python3-dev \
    libboost-all-dev \
    libbz2-dev \
    python3-pip \
    libzmq3-dev \
    python3-pyqt5 \
    libreadline6-dev \
 && rm -rf /var/lib/apt/lists/*

# PIP Packages
RUN pip3 install PyYAML Pyro4 parse click ipython pyzmq packaging matplotlib numpy p4p pydm jsonpickle sqlalchemy pyserial
=======
FROM tidair/rogue-base:v3.0.2
>>>>>>> 5826fd0c

# Install Rogue
ARG branch
WORKDIR /usr/local/src
RUN git clone https://github.com/slaclab/rogue.git -b $branch
WORKDIR rogue
RUN mkdir build
WORKDIR build
<<<<<<< HEAD
RUN cmake .. -DROGUE_INSTALL=system
RUN make -j4 install
=======
RUN cmake .. -DROGUE_INSTALL=system -DDO_EPICS=1
RUN make -j4 install
RUN ldconfig
ENV PYQTDESIGNERPATH /usr/local/lib/python3.10/dist-packages/pyrogue/pydm
ENV PYDM_DATA_PLUGINS_PATH /usr/local/lib/python3.10/dist-packages/pyrogue/pydm/data_plugins
ENV PYDM_TOOLS_PATH /usr/local/lib/python3.10/dist-packages/pyrogue/pydm/tools
WORKDIR /root
>>>>>>> 5826fd0c
<|MERGE_RESOLUTION|>--- conflicted
+++ resolved
@@ -1,5 +1,4 @@
-<<<<<<< HEAD
-FROM ubuntu:18.04
+FROM ubuntu:22.10
 
 # Install system tools
 RUN apt-get update && apt-get install -y \
@@ -13,14 +12,12 @@
     python3-pip \
     libzmq3-dev \
     python3-pyqt5 \
+    python3-pyqt5.qtsvg \
     libreadline6-dev \
  && rm -rf /var/lib/apt/lists/*
 
 # PIP Packages
 RUN pip3 install PyYAML Pyro4 parse click ipython pyzmq packaging matplotlib numpy p4p pydm jsonpickle sqlalchemy pyserial
-=======
-FROM tidair/rogue-base:v3.0.2
->>>>>>> 5826fd0c
 
 # Install Rogue
 ARG branch
@@ -29,15 +26,11 @@
 WORKDIR rogue
 RUN mkdir build
 WORKDIR build
-<<<<<<< HEAD
 RUN cmake .. -DROGUE_INSTALL=system
 RUN make -j4 install
-=======
-RUN cmake .. -DROGUE_INSTALL=system -DDO_EPICS=1
-RUN make -j4 install
+RUN echo /usr/local/lib >> /etc/ld.so.conf.d/rogue_epics.conf
 RUN ldconfig
 ENV PYQTDESIGNERPATH /usr/local/lib/python3.10/dist-packages/pyrogue/pydm
 ENV PYDM_DATA_PLUGINS_PATH /usr/local/lib/python3.10/dist-packages/pyrogue/pydm/data_plugins
 ENV PYDM_TOOLS_PATH /usr/local/lib/python3.10/dist-packages/pyrogue/pydm/tools
-WORKDIR /root
->>>>>>> 5826fd0c
+WORKDIR /root