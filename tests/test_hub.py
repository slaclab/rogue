--- conflicted
+++ resolved
@@ -85,11 +85,7 @@
     # Return the command field from the read data
     @classmethod
     def cmd_address(cls, data): # returns address data
-<<<<<<< HEAD
-        return ((data & 0x7FFF0000) >> 20)
-=======
         return (data & 0x7FFF0000) >> 20
->>>>>>> d90a89c5
 
     # Return the data field from the read data
     @classmethod
@@ -204,17 +200,10 @@
         return 0
 
     def _doMaxAccess(self):
-<<<<<<< HEAD
-        return (self._maxSize)
-
-    def _doMinAccess(self):
-        return (self._minWidth)
-=======
         return self._maxSize
 
     def _doMinAccess(self):
         return self._minWidth
->>>>>>> d90a89c5
 
     def _doTransaction(self,transaction):
         address = transaction.address()
