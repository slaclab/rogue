/* ----------------------------------------------------------------------------
 * This file is part of the rogue software platform. It is subject to
 * the license terms in the LICENSE.txt file found in the top-level directory
 * of this distribution and at:
 *    https://confluence.slac.stanford.edu/display/ppareg/LICENSE.html.
 * No part of the rogue software platform, including this file, may be
 * copied, modified, propagated, or distributed except according to the terms
 * contained in the LICENSE.txt file.
 * ----------------------------------------------------------------------------
 **/

#include <rogue/interfaces/api/Bsp.h>

void varListener(std::string path, std::string value) {
    printf("Var Listener: %s = %s\n", path.c_str(), value.c_str());
}

void varDone() {
    printf("Var Done\n");
}

int main(int argc, char** argv) {
    rogue::interfaces::api::Bsp bsp("pyrogue.examples", "ExampleRoot");

<<<<<<< HEAD
   try {
      rogue::interfaces::api::Bsp bsp("pyrogue.examples","ExampleRoot");

      bsp.addVarListener(&varListener,&varDone);

      // Get running uptime clock
      printf("LocalTime = %s\n",bsp["LocalTime"].get().c_str());

      // Set and get scratchpad
      bsp["AxiVersion"]["ScratchPad"].setWrite("0x1111");
      printf("ScratchPad = %s\n",bsp["AxiVersion"]["ScratchPad"].readGet().c_str());

      // Get object as a pointer using full path, and get scratchpad
      printf("ScratchPad = %s\n",bsp.getNode("ExampleRoot.AxiVersion.ScratchPad")->get().c_str());

      // Get yaml config
      std::string cfg = bsp["GetYamlConfig"]("True");
      printf("Config = %s\n", cfg.c_str());

      // Set yaml config, example
      //bsp["SetYamlConfig"]("Some Yaml String");

      // Write Entrire Tree
      bsp["WriteAll"]();

      // Read Entrire Tree
      bsp["ReadAll"]();

      Py_BEGIN_ALLOW_THREADS;
      sleep(20);
      Py_END_ALLOW_THREADS;

   } catch (...) {
      fprintf(stderr, "Found error running API example:\n");
      PyErr_Print();
      return -1;
   }
   return 0;
}
=======
    bsp.addVarListener(&varListener, &varDone);

    // Get running uptime clock
    printf("LocalTime = %s\n", bsp["LocalTime"].get().c_str());

    // Set and get scratchpad
    bsp["AxiVersion"]["ScratchPad"].setWrite("0x1111");
    printf("ScratchPad = %s\n", bsp["AxiVersion"]["ScratchPad"].readGet().c_str());

    // Get object as a pointer using full path, and get scratchpad
    printf("ScratchPad = %s\n", bsp.getNode("ExampleRoot.AxiVersion.ScratchPad")->get().c_str());

    // Get yaml config
    std::string cfg = bsp["GetYamlConfig"]("True");
    printf("Config = %s\n", cfg.c_str());

    // Set yaml config, example
    // bsp["SetYamlConfig"]("Some Yaml String");

    // Write Entrire Tree
    bsp["WriteAll"]();

    // Read Entrire Tree
    bsp["ReadAll"]();

    Py_BEGIN_ALLOW_THREADS;
    sleep(60);
    Py_END_ALLOW_THREADS;
}
>>>>>>> 8e3e8795
<|MERGE_RESOLUTION|>--- conflicted
+++ resolved
@@ -20,30 +20,27 @@
 }
 
 int main(int argc, char** argv) {
-    rogue::interfaces::api::Bsp bsp("pyrogue.examples", "ExampleRoot");
+   try {
 
-<<<<<<< HEAD
-   try {
-      rogue::interfaces::api::Bsp bsp("pyrogue.examples","ExampleRoot");
-
-      bsp.addVarListener(&varListener,&varDone);
+      rogue::interfaces::api::Bsp bsp("pyrogue.examples", "ExampleRoot");
+      bsp.addVarListener(&varListener, &varDone);
 
       // Get running uptime clock
-      printf("LocalTime = %s\n",bsp["LocalTime"].get().c_str());
+      printf("LocalTime = %s\n", bsp["LocalTime"].get().c_str());
 
       // Set and get scratchpad
       bsp["AxiVersion"]["ScratchPad"].setWrite("0x1111");
-      printf("ScratchPad = %s\n",bsp["AxiVersion"]["ScratchPad"].readGet().c_str());
+      printf("ScratchPad = %s\n", bsp["AxiVersion"]["ScratchPad"].readGet().c_str());
 
       // Get object as a pointer using full path, and get scratchpad
-      printf("ScratchPad = %s\n",bsp.getNode("ExampleRoot.AxiVersion.ScratchPad")->get().c_str());
+      printf("ScratchPad = %s\n", bsp.getNode("ExampleRoot.AxiVersion.ScratchPad")->get().c_str());
 
       // Get yaml config
       std::string cfg = bsp["GetYamlConfig"]("True");
       printf("Config = %s\n", cfg.c_str());
 
       // Set yaml config, example
-      //bsp["SetYamlConfig"]("Some Yaml String");
+      // bsp["SetYamlConfig"]("Some Yaml String");
 
       // Write Entrire Tree
       bsp["WriteAll"]();
@@ -52,7 +49,7 @@
       bsp["ReadAll"]();
 
       Py_BEGIN_ALLOW_THREADS;
-      sleep(20);
+      sleep(60);
       Py_END_ALLOW_THREADS;
 
    } catch (...) {
@@ -61,35 +58,4 @@
       return -1;
    }
    return 0;
-}
-=======
-    bsp.addVarListener(&varListener, &varDone);
-
-    // Get running uptime clock
-    printf("LocalTime = %s\n", bsp["LocalTime"].get().c_str());
-
-    // Set and get scratchpad
-    bsp["AxiVersion"]["ScratchPad"].setWrite("0x1111");
-    printf("ScratchPad = %s\n", bsp["AxiVersion"]["ScratchPad"].readGet().c_str());
-
-    // Get object as a pointer using full path, and get scratchpad
-    printf("ScratchPad = %s\n", bsp.getNode("ExampleRoot.AxiVersion.ScratchPad")->get().c_str());
-
-    // Get yaml config
-    std::string cfg = bsp["GetYamlConfig"]("True");
-    printf("Config = %s\n", cfg.c_str());
-
-    // Set yaml config, example
-    // bsp["SetYamlConfig"]("Some Yaml String");
-
-    // Write Entrire Tree
-    bsp["WriteAll"]();
-
-    // Read Entrire Tree
-    bsp["ReadAll"]();
-
-    Py_BEGIN_ALLOW_THREADS;
-    sleep(60);
-    Py_END_ALLOW_THREADS;
-}
->>>>>>> 8e3e8795
+}