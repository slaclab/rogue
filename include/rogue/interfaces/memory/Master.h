/**
 *-----------------------------------------------------------------------------
 * Title      : Memory Master
 * ----------------------------------------------------------------------------
 * File       : Master.h
 * Author     : Ryan Herbst, rherbst@slac.stanford.edu
 * Created    : 2016-09-20
 * ----------------------------------------------------------------------------
 * Description:
 * Memory master interface.
 * ----------------------------------------------------------------------------
 * This file is part of the rogue software platform. It is subject to
 * the license terms in the LICENSE.txt file found in the top-level directory
 * of this distribution and at:
 *    https://confluence.slac.stanford.edu/display/ppareg/LICENSE.html.
 * No part of the rogue software platform, including this file, may be
 * copied, modified, propagated, or distributed except according to the terms
 * contained in the LICENSE.txt file.
 * ----------------------------------------------------------------------------
**/
#ifndef __ROGUE_INTERFACES_MEMORY_MASTER_H__
#define __ROGUE_INTERFACES_MEMORY_MASTER_H__
#include <stdint.h>
#include <vector>
#include <map>
#include <thread>
#include <rogue/Logging.h>

#ifndef NO_PYTHON
#include <boost/python.hpp>
#endif

namespace rogue {
   namespace interfaces {
      namespace memory {

         class Slave;
         class Transaction;

         //! Master for a memory transaction interface
         /** The Master class is the initiator for any Memory transactions on a bus. Each
          * master is connected to a single next level Slave or Hub class. Multiple Hub levels
          * are allowed in a memory tree. Each Hub has an offset which will be applied to
          * the memory transaction address as it flows down to the lowest level Slave device.
          */
         class Master {
            friend class Transaction;

            private:

               //! Alias for map
               typedef std::map<uint32_t, std::shared_ptr<rogue::interfaces::memory::Transaction> > TransactionMap;

               //! Transaction map
               TransactionMap tranMap_;

               //! Slave. Used for request forwards.
               std::shared_ptr<rogue::interfaces::memory::Slave> slave_;

               //! Timeout value
               struct timeval sumTime_;

               //! Mutex
               std::mutex mastMtx_;

               //! Error status
               std::string error_;

               //! Log
               std::shared_ptr<rogue::Logging> log_;

            public:

               //! Class factory which returns a pointer to a Master (MasterPtr)
               /** Exposed as rogue.interfaces.memory.Master() to Python
                */
               static std::shared_ptr<rogue::interfaces::memory::Master> create ();

               // Setup class for use in python
               static void setup_python();

               // Create a Master instance
               Master();

               // Destroy the Master
               virtual ~Master();

               //! Set slave or Hub device
               /** The Master will pass the transaction data to this Slave or Hub device. This
                * slave may be the lowest level Slave or a Hub which forwards transactions
                * on to the lower Slave.
                *
                * Exposed to python as _setSlave()
                * @param slave Slave device pointer SlavePtr
                */
               void setSlave ( std::shared_ptr<rogue::interfaces::memory::Slave> slave );

               //! Get next level Slave or Hub device
               /** Exposed to python as _getSlave()
                * @return Slave device pointer SlavePtr
                */
               std::shared_ptr<rogue::interfaces::memory::Slave> getSlave();

               //! Query the slave ID
               /* Each Slave in the system has a unique 32-bit ID. This
                * request is forward to the lowest level Slave device in
                * the tree which will service the Transaction for this Master. This
                * allows the system to determine which memory Masters shared the
                * same address space.
                *
                * Exposed to python as _reqSlaveId()
                * @return 32-bit Slave ID
                */
               uint32_t reqSlaveId();

               //! Query the slave Name
<<<<<<< HEAD
               /* Each Slave in the system has a unique name. This 
=======
               /* Each Slave in the system has a unique name. This
>>>>>>> db266771
                * request is forward to the lowest level Slave device in
                * the tree which will service the Transaction for this Master. This
                * allows the system to determine which memory Masters shared the
                * same address space.
                *
                * Exposed to python as _reqSlaveName()
                * @return Slave Name
                */
               std::string reqSlaveName();

               //! Query the minimum access size in bytes for interface
               /** This function will query the lowest level Slave device to
                * determine the minimum size for a transaction.
                *
                * Exposed to python as _reqMinAccess()
                * @return Minimum transaction size
                */
               uint32_t reqMinAccess();

               //! Query the maximum access size in bytes for interface
               /** This function will query the lowest level Slave device to
                * determine the maximum size for a transaction.
                *
                * Exposed to python as _reqMaxAccess()
                * @return Maximum transaction size
                */
               uint32_t reqMaxAccess();

               //! Query the address of the next layer down
               /** This method will return the relative offset of the next level
                * Slave or Hub this Master is attached to. This does not included the local
                * Master offset.
                *
                * Exposed to python as _reqAddress()
                * @return Address of next layer this Master is attached to
                */
               uint64_t reqAddress();

               //! Get error of last Transaction
               /** This method returns the error value of the last set of transactions initiated
                * by this master.
                *
                * Exposed to python as _getError()
                * @return Error value
                */
               std::string getError();

               //! Clear the error value
               /** This method clears the error value for this master.
                *
                * Exposed to python as _clearError()
                */
               void clearError();

               //! Set timeout value for transactions
               /** Sets the timeout value for future transactions. THis is the amount of time
                * to wait for a transaction to complete.
                *
                * Exposed to python as _setTimeout()
                * @param timeout Timeout value
                */
               void setTimeout(uint64_t timeout);

               //! Start a new transaction
               /** This method generates the creation of a Transaction object which is then forwarded
                * to the lowest level Slave in the memory bus tree. The passed address is relative
                * to the next layer in the memory tree. (local offset). More than one transaction
                * can be pending for this Master.
                *
                * Not exposed to Python (see reqTransactionPy)
                * @param address Relative 64-bit transaction offset address
                * @param size Transaction size in bytes
                * @param data Pointer to data array used for transaction.
                * @param type Transaction type
                * @return 32-bit transaction id
                */
               uint32_t reqTransaction(uint64_t address, uint32_t size, void *data, uint32_t type);

#ifndef NO_PYTHON

               //! Python version of reqTransaction. Takes a byte array instead of a data pointer.
               /** This method generates the creation of a Transaction object which is then forwarded
                * to the lowest level Slave in the memory bus tree. The passed address is relative
                * to the next layer in the memory tree. (local offset). More than one transaction
                * can be pending for this Master.
                *
                * Exposed to Python as _reqTransaction()
                * @param address Relative 64-bit transaction offset address
                * @param p Byte array used for transaction data
                * @param size Transaction size in bytes
                * @param offset Offset within byte array for transaction
                * @param type Transaction type
                * @return 32-bit transaction id
                */
               uint32_t reqTransactionPy(uint64_t address, boost::python::object p, uint32_t size, uint32_t offset, uint32_t type);

#endif

               //! Helper function to optimize bit copies between byte arrays.
               /** This method will copy bits between two byte arrays.
                *
                * Exposed to python as _copyBits
                * @param dst Destination Python byte array
                * @param dstLsb Least significant bit in destination byte array for copy
                * @param src Source Python byte array
                * @param srcLsb Least significant bit in source byte array for copy
                * @param size Number of bits to copy
                */
               static void copyBits(uint8_t *dstData, uint32_t dstLsb, uint8_t *srcData, uint32_t srcLsb, uint32_t size);

#ifndef NO_PYTHON

               // Helper function to optimize bit copies between byte arrays.
               static void copyBitsPy(boost::python::object dst, uint32_t dstLsb, boost::python::object src, uint32_t srcLsb, uint32_t size);

#endif

               //! Helper function to optimize bit setting in a byte array.
               /** This method will set a range of bits in a byte array
                *
                * Exposed to python as _setBits
                * @param dst Destination Python byte array
                * @param lsb Least significant bit in destination byte array for set
                * @param size Number of bits to set
                */
               static void setBits(uint8_t *dstData, uint32_t lsb, uint32_t size);

#ifndef NO_PYTHON

               // Helper function to optimize bit setting in a byte array.
               static void setBitsPy(boost::python::object dst, uint32_t lsb, uint32_t size);

#endif

               //! Helper function to detect bits being set in a byte array.
               /** This method will return true if any bits in a range are set
                *
                * Exposed to python as _anyBits
                * @param src Source Python byte array to check
                * @param lsb Least significant bit in source byte array to check
                * @param size Number of bits to check
                */
               static bool anyBits(uint8_t *srcData, uint32_t lsb, uint32_t size);

#ifndef NO_PYTHON

               // Helper function to detect bits being set in a byte array.
               static bool anyBitsPy(boost::python::object src, uint32_t lsb, uint32_t size);

#endif

#ifndef NO_PYTHON

               //! Support >> operator in python
               void rshiftPy ( boost::python::object p );

#endif

               //! Support >> operator in C++
               std::shared_ptr<rogue::interfaces::memory::Slave> &
                  operator >>(std::shared_ptr<rogue::interfaces::memory::Slave> & other);

            protected:

               //! Internal transaction
               uint32_t intTransaction(std::shared_ptr<rogue::interfaces::memory::Transaction> tran);

            public:

               //! Wait for one or more transactions to complete
               /** This method is called to wait on transaction completion or timeout.
                * Passing an id of zero will wait for all current pending transactions to
                * complete.
                *
                * Exposed as _waitTransaction to Python
                * @param id Id of transaction to wait for, 0 to wait for all
                */
               void waitTransaction(uint32_t id);
         };

         //! Alias for using shared pointer as MasterPtr
         typedef std::shared_ptr<rogue::interfaces::memory::Master> MasterPtr;
      }
   }
}

#endif
<|MERGE_RESOLUTION|>--- conflicted
+++ resolved
@@ -114,11 +114,7 @@
                uint32_t reqSlaveId();
 
                //! Query the slave Name
-<<<<<<< HEAD
-               /* Each Slave in the system has a unique name. This 
-=======
                /* Each Slave in the system has a unique name. This
->>>>>>> db266771
                 * request is forward to the lowest level Slave device in
                 * the tree which will service the Transaction for this Master. This
                 * allows the system to determine which memory Masters shared the
