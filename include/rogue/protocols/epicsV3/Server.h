--- conflicted
+++ resolved
@@ -44,19 +44,11 @@
 
                std::map<std::string, std::shared_ptr<rogue::protocols::epicsV3::Value>> values_;
 
-<<<<<<< HEAD
                std::thread * thread_;
                bool threadEn_;
 
                std::thread ** workers_;
-               uint32_t       workCnt_;
-=======
-               boost::thread * thread_;
-               bool threadEn_;
-
-               boost::thread ** workers_;
                uint32_t         workCnt_;
->>>>>>> 824c0157
                bool workersEn_;
 
                std::mutex mtx_;
@@ -69,7 +61,7 @@
 
                void runWorker();
 
-               boost::shared_ptr<rogue::Logging> log_;
+               std::shared_ptr<rogue::Logging> log_;
 
             public:
 
