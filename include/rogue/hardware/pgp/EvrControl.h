--- conflicted
+++ resolved
@@ -42,26 +42,16 @@
          class EvrControl : public PgpEvrControl {
             public:
 
-<<<<<<< HEAD
-               //! Create the info class with pointer
+               // Class factory which returns a EvrControlPtr to a newly created EvrControl object
                static std::shared_ptr<rogue::hardware::pgp::EvrControl> create();
-=======
-               // Class factory which returns a EvrControlPtr to a newly created EvrControl object
-               static boost::shared_ptr<rogue::hardware::pgp::EvrControl> create();
->>>>>>> be47f27d
 
 
                // Setup class for use in python
                static void setup_python();
          };
 
-<<<<<<< HEAD
-         //! Convienence
+         //! Alias for using shared pointer as EvrControlPtr
          typedef std::shared_ptr<rogue::hardware::pgp::EvrControl> EvrControlPtr;
-=======
-         //! Alias for using shared pointer as EvrControlPtr
-         typedef boost::shared_ptr<rogue::hardware::pgp::EvrControl> EvrControlPtr;
->>>>>>> be47f27d
       }
    }
 }
