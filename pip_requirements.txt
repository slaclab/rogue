PyYAML
jsonpickle
parse
click
coverage
codecov
pytest>=3.6
pytest-cov
pyepics
doctr
sphinx
sphinx_rtd_theme
sphinxcontrib-napoleon
breathe
pyzmq
p4p
sqlalchemy
pyserial
numpy
<<<<<<< HEAD
flake8
=======
gitpython
pygithub
>>>>>>> e45f0a25
<|MERGE_RESOLUTION|>--- conflicted
+++ resolved
@@ -17,9 +17,6 @@
 sqlalchemy
 pyserial
 numpy
-<<<<<<< HEAD
 flake8
-=======
 gitpython
-pygithub
->>>>>>> e45f0a25
+pygithub